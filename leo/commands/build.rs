--- conflicted
+++ resolved
@@ -40,21 +40,12 @@
     pub enable_initial_input_ast_snapshot: bool,
     #[structopt(long, help = "Writes AST snapshot of the initial parse.")]
     pub enable_initial_ast_snapshot: bool,
-<<<<<<< HEAD
-=======
-    #[structopt(long, help = "Writes AST snapshot after the import resolution phase.")]
-    pub enable_imports_resolved_ast_snapshot: bool,
-    #[structopt(long, help = "Writes AST snapshot after the canonicalization phase.")]
-    pub enable_canonicalized_ast_snapshot: bool,
-    #[structopt(long, help = "Writes AST snapshot after the type inference phase.")]
-    pub enable_type_inferenced_ast_snapshot: bool,
     // Note: This is currently made optional since code generation is just a prototype.
     #[structopt(
         long,
         help = "Runs the code generation stage of the compiler and prints the resulting bytecode."
     )]
     pub enable_code_generation: bool,
->>>>>>> 86d7cb99
 }
 
 impl From<BuildOptions> for OutputOptions {
@@ -165,7 +156,7 @@
             &handler,
             main_file_path,
             output_directory,
-            Some(self.compiler_options.into()),
+            Some(self.compiler_options.clone().into()),
         );
         program.parse_input(input_path.to_path_buf())?;
 
