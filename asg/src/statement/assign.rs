--- conflicted
+++ resolved
@@ -79,21 +79,12 @@
             }
         } else {
             scope
-<<<<<<< HEAD
-                .resolve_variable(&name)
-                .ok_or_else(|| LeoError::from(AsgError::unresolved_reference(name, &span)))?
+                .resolve_variable(name)
+                .ok_or_else(|| LeoError::from(AsgError::unresolved_reference(name, span)))?
         };
 
         if !variable.borrow().mutable {
-            return Err(LeoError::from(AsgError::immutable_assignment(&name, &statement.span)));
-=======
-                .resolve_variable(name)
-                .ok_or_else(|| AsgConvertError::unresolved_reference(name, span))?
-        };
-
-        if !variable.borrow().mutable {
-            return Err(AsgConvertError::immutable_assignment(name, &statement.span));
->>>>>>> bfc995be
+            return Err(LeoError::from(AsgError::immutable_assignment(name, &statement.span)));
         }
         let mut target_type: Option<PartialType> = Some(variable.borrow().type_.clone().into());
 
@@ -128,42 +119,29 @@
                             ) {
                                 let left = match left {
                                     ConstValue::Int(x) => x.to_usize().ok_or_else(|| {
-<<<<<<< HEAD
                                         LeoError::from(AsgError::invalid_assign_index(
-                                            &name,
+                                            name,
                                             &x.to_string(),
                                             &statement.span,
                                         ))
-=======
-                                        AsgConvertError::invalid_assign_index(name, &x.to_string(), &statement.span)
->>>>>>> bfc995be
                                     })?,
                                     _ => unimplemented!(),
                                 };
                                 let right = match right {
                                     ConstValue::Int(x) => x.to_usize().ok_or_else(|| {
-<<<<<<< HEAD
                                         LeoError::from(AsgError::invalid_assign_index(
-                                            &name,
+                                            name,
                                             &x.to_string(),
                                             &statement.span,
                                         ))
-=======
-                                        AsgConvertError::invalid_assign_index(name, &x.to_string(), &statement.span)
->>>>>>> bfc995be
                                     })?,
                                     _ => unimplemented!(),
                                 };
                                 if right >= left {
                                     target_type = Some(PartialType::Array(item.clone(), Some((right - left) as usize)))
                                 } else {
-<<<<<<< HEAD
                                     return Err(LeoError::from(AsgError::invalid_backwards_assignment(
-                                        &name,
-=======
-                                    return Err(AsgConvertError::invalid_backwards_assignment(
                                         name,
->>>>>>> bfc995be
                                         left,
                                         right,
                                         &statement.span,
@@ -171,11 +149,7 @@
                                 }
                             }
                         }
-<<<<<<< HEAD
-                        _ => return Err(LeoError::from(AsgError::index_into_non_array(&name, &statement.span))),
-=======
-                        _ => return Err(AsgConvertError::index_into_non_array(name, &statement.span)),
->>>>>>> bfc995be
+                        _ => return Err(LeoError::from(AsgError::index_into_non_array(name, &statement.span))),
                     }
 
                     AssignAccess::ArrayRange(Cell::new(left), Cell::new(right))
@@ -183,11 +157,7 @@
                 AstAssigneeAccess::ArrayIndex(index) => {
                     target_type = match target_type.clone() {
                         Some(PartialType::Array(item, _)) => item.map(|x| *x),
-<<<<<<< HEAD
-                        _ => return Err(LeoError::from(AsgError::index_into_non_array(&name, &statement.span))),
-=======
-                        _ => return Err(AsgConvertError::index_into_non_array(name, &statement.span)),
->>>>>>> bfc995be
+                        _ => return Err(LeoError::from(AsgError::index_into_non_array(name, &statement.span))),
                     };
                     AssignAccess::ArrayIndex(Cell::new(<&Expression<'a>>::from_ast(
                         scope,
@@ -199,20 +169,12 @@
                     let index = index
                         .value
                         .parse::<usize>()
-                        .map_err(|_| LeoError::from(AsgError::parse_index_error(&span)))?;
+                        .map_err(|_| LeoError::from(AsgError::parse_index_error(span)))?;
                     target_type = match target_type {
-<<<<<<< HEAD
                         Some(PartialType::Tuple(types)) => types.get(index).cloned().ok_or_else(|| {
                             LeoError::from(AsgError::tuple_index_out_of_bounds(index, &statement.span))
                         })?,
-                        _ => return Err(LeoError::from(AsgError::index_into_non_tuple(&name, &statement.span))),
-=======
-                        Some(PartialType::Tuple(types)) => types
-                            .get(index)
-                            .cloned()
-                            .ok_or_else(|| AsgConvertError::tuple_index_out_of_bounds(index, &statement.span))?,
-                        _ => return Err(AsgConvertError::index_into_non_tuple(name, &statement.span)),
->>>>>>> bfc995be
+                        _ => return Err(LeoError::from(AsgError::index_into_non_tuple(name, &statement.span))),
                     };
                     AssignAccess::Tuple(index)
                 }
