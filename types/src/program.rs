//! A typed Leo program consists of import, circuit, and function definitions.
//! Each defined type consists of typed statements and expressions.

use crate::{Circuit, Function, Identifier, Import, InputVariable, TestFunction};
use leo_ast::files::File;

use serde::{Deserialize, Serialize};
use std::collections::HashMap;

/// A simple program with statement expressions, program arguments and program returns.
#[derive(Debug, Clone, Eq, PartialEq, Serialize, Deserialize)]
pub struct Program {
    pub name: String,
    pub expected_input: Vec<InputVariable>,
    pub imports: Vec<Import>,
    pub circuits: HashMap<Identifier, Circuit>,
    pub functions: HashMap<Identifier, Function>,
    pub tests: HashMap<Identifier, TestFunction>,
}

const MAIN_FUNCTION_NAME: &str = "main";

impl<'ast> Program {
    //! Logic to convert from an abstract syntax tree (ast) representation to a Leo program.
    pub fn from(program_name: &str, program_ast: &File<'ast>) -> Self {
        // Compiled ast -> aleo program representation
        let imports = program_ast
            .imports
            .to_owned()
            .into_iter()
            .map(|import| Import::from(import))
            .collect::<Vec<Import>>();

        let mut circuits = HashMap::new();
        let mut functions = HashMap::new();
        let mut tests = HashMap::new();
        let mut expected_input = vec![];

        program_ast.circuits.to_owned().into_iter().for_each(|circuit| {
            circuits.insert(Identifier::from(circuit.identifier.clone()), Circuit::from(circuit));
        });
        program_ast.functions.to_owned().into_iter().for_each(|function_def| {
            let function = Function::from(function_def);
            if function.function_name.name.eq(MAIN_FUNCTION_NAME) {
                expected_input = function.input.clone();
            }
            functions.insert(function.function_name.clone(), function);
        });
        program_ast.tests.to_owned().into_iter().for_each(|test_def| {
            let test = TestFunction::from(test_def);
            tests.insert(test.0.function_name.clone(), test);
        });

        Self {
<<<<<<< HEAD
            name,
            expected_input,
=======
            name: program_name.to_string(),
            expected_inputs,
>>>>>>> b9966484
            imports,
            circuits,
            functions,
            tests,
        }
    }
}

impl Program {
    pub fn new(name: String) -> Self {
        Self {
            name,
            expected_input: vec![],
            imports: vec![],
            circuits: HashMap::new(),
            functions: HashMap::new(),
            tests: HashMap::new(),
        }
    }

    pub fn get_name(&self) -> String {
        self.name.to_string()
    }

    pub fn name(mut self, name: String) -> Self {
        self.name = name;
        self
    }
}<|MERGE_RESOLUTION|>--- conflicted
+++ resolved
@@ -52,13 +52,8 @@
         });
 
         Self {
-<<<<<<< HEAD
-            name,
+            name: program_name.to_string(),
             expected_input,
-=======
-            name: program_name.to_string(),
-            expected_inputs,
->>>>>>> b9966484
             imports,
             circuits,
             functions,
