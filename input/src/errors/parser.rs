--- conflicted
+++ resolved
@@ -103,17 +103,10 @@
         Self::new_from_span(message, span)
     }
 
-<<<<<<< HEAD
-    pub fn array_init_length(number: usize, array: ArrayInitializerExpression) -> Self {
-        let message = format!(
-            "expected an array with a fixed size of {} elements, found one with {} elements",
-            number, array.count
-=======
     pub fn array_init_length(expected: Vec<usize>, actual: Vec<usize>, span: Span) -> Self {
         let message = format!(
             "expected an array with a fixed size of {:?} elements, found one with {:?} elements",
             expected, actual
->>>>>>> 6fc3393f
         );
 
         Self::new_from_span(message, span)
