---
namespace: Compile
expectation: Pass
outputs:
<<<<<<< HEAD
  - "Failed to parse string. Parsing Error: VerboseError { errors: [(\"\", Nom(MapRes))] }"
=======
  - output:
      - initial_input_ast: 79bcbe7e9238a5693c7767022694c80ac5b120c8a165666d22d3a84b31c1a561
    initial_ast: 6a89bc09a0fdf663002fbeda1e56a84c1311554c94a5a0b3201cf12b187fbbe7
    unrolled_ast: 6a89bc09a0fdf663002fbeda1e56a84c1311554c94a5a0b3201cf12b187fbbe7
    ssa_ast: 3928b45e84ed49128f1252dc11a159ab9a22426706d1f799f2ea02d2f47e22b4
>>>>>>> 4d180312
<|MERGE_RESOLUTION|>--- conflicted
+++ resolved
@@ -2,12 +2,8 @@
 namespace: Compile
 expectation: Pass
 outputs:
-<<<<<<< HEAD
-  - "Failed to parse string. Parsing Error: VerboseError { errors: [(\"\", Nom(MapRes))] }"
-=======
   - output:
       - initial_input_ast: 79bcbe7e9238a5693c7767022694c80ac5b120c8a165666d22d3a84b31c1a561
     initial_ast: 6a89bc09a0fdf663002fbeda1e56a84c1311554c94a5a0b3201cf12b187fbbe7
     unrolled_ast: 6a89bc09a0fdf663002fbeda1e56a84c1311554c94a5a0b3201cf12b187fbbe7
-    ssa_ast: 3928b45e84ed49128f1252dc11a159ab9a22426706d1f799f2ea02d2f47e22b4
->>>>>>> 4d180312
+    ssa_ast: 3928b45e84ed49128f1252dc11a159ab9a22426706d1f799f2ea02d2f47e22b4