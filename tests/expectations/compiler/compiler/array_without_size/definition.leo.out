---
namespace: Compile
expectation: Pass
outputs:
  - circuit:
      num_public_variables: 0
      num_private_variables: 2
      num_constraints: 2
      at: 401937c524c61a28b4fab76d7a1f85bb628850012af62362a0922610372faf92
      bt: cdf9a9cee4f2edf55111a95ae60bde9801080f6bde638a5c79273a39a2f9f7f5
      ct: 643d5437104296e21d906ecb15b2c96ad278f20cfc4af53b12bb6069bd853726
    ir:
      - "decl f0: <0>"
      - "  store &v1, ((v0), (), (), ())"
      - "  store &v3, [1, 2, 3, 4]"
      - "  eq &v4, v3, [1, 2, 3, 4]"
      - "  retn v4"
      - "decl f1: <5>"
      - "  retn [false, false, false, false, false, false, false, false, false, false, false, false, false, false, false, false, false, false, false, false, false, false, false, false, false, false, false, false, false, false, false, false, false, false, false, false, false, false, false, false, false, false, false, false, false, false, false, false, false, false, false, false, false, false, false, false, false, false, false, false, false, false, false, false, false, false, false, false, false, false, false, false, false, false, false, false, false, false, false, false, false, false, false, false, false, false, false, false, false, false, false, false, false, false, false, false, false, false, false, false, false, false, false, false, false, false, false, false, false, false, false, false, false, false, false, false, false, false, false, false, false, false, false, false, false, false, false, false, false, false, false, false, false, false, false, false, false, false, false, false, false, false, false, false, false, false, false, false, false, false, false, false, false, false, false, false, false, false, false, false, false, false, false, false, false, false, false, false, false, false, false, false, false, false, false, false, false, false, false, false, false, false, false, false, false, false, false, false, false, false, false, false, false, false, false, false, false, false, false, false, false, false, false, false, false, false, false, false, false, false, false, false, false, false, false, false, false, false, false, false, false, false, false, false, false, false, false, false, false, false, false, false, false, false, false, false, false, false, false, false, false, false, false, false, false, false, false, false, false, false, false, false, false, false, false, false]"
      - "decl f2: <6>"
      - "  retn aleo1qnr4dkkvkgfqph0vzc3y6z2eu975wnpz2925ntjccd5cfqxtyu8sta57j8"
      - "decl f3: <7>"
      - "  retn [0, 0, 0, 0, 0, 0, 0, 0, 0, 0, 0, 0, 0, 0, 0, 0, 0, 0, 0, 0, 0, 0, 0, 0, 0, 0, 0, 0, 0, 0, 0, 0]"
      - "decl f4: <8>"
      - "  retn aleo1qnr4dkkvkgfqph0vzc3y6z2eu975wnpz2925ntjccd5cfqxtyu8sta57j8"
      - "decl f5: <9>"
      - "  retn [false, false, false, false, false, false, false, false, false, false, false, false, false, false, false, false, false, false, false, false, false, false, false, false, false, false, false, false, false, false, false, false, false, false, false, false, false, false, false, false, false, false, false, false, false, false, false, false, false, false, false, false, false, false, false, false, false, false, false, false, false, false, false, false, false, false, false, false, false, false, false, false, false, false, false, false, false, false, false, false, false, false, false, false, false, false, false, false, false, false, false, false, false, false, false, false, false, false, false, false, false, false, false, false, false, false, false, false, false, false, false, false, false, false, false, false, false, false, false, false, false, false, false, false, false, false, false, false, false, false, false, false, false, false, false, false, false, false, false, false, false, false, false, false, false, false, false, false, false, false, false, false, false, false, false, false, false, false, false, false, false, false, false, false, false, false, false, false, false, false, false, false, false, false, false, false, false, false, false, false, false, false, false, false, false, false, false, false, false, false, false, false, false, false, false, false, false, false, false, false, false, false, false, false, false, false, false, false, false, false, false, false, false, false, false, false, false, false, false, false, false, false, false, false, false, false, false, false, false, false, false, false, false, false, false, false, false, false, false, false, false, false, false, false, false, false, false, false, false, false, false, false, false, false, false, false]"
      - "decl f6: <10>"
      - "  retn aleo1qnr4dkkvkgfqph0vzc3y6z2eu975wnpz2925ntjccd5cfqxtyu8sta57j8"
      - "decl f7: <11>"
      - "  retn [0, 0, 0, 0, 0, 0, 0, 0, 0, 0, 0, 0, 0, 0, 0, 0, 0, 0, 0, 0, 0, 0, 0, 0, 0, 0, 0, 0, 0, 0, 0, 0]"
      - "decl f8: <12>"
      - "  retn aleo1qnr4dkkvkgfqph0vzc3y6z2eu975wnpz2925ntjccd5cfqxtyu8sta57j8"
      - "decl f9: <13>"
      - "  retn 0"
      - "decl f10: <14>"
      - "  retn [false]"
      - "decl f11: <15>"
      - "  retn false"
      - "decl f12: <16>"
      - "  retn [0]"
      - "decl f13: <17>"
      - "  retn false"
      - "decl f14: <18>"
      - "  retn [false]"
      - "decl f15: <19>"
      - "  retn false"
      - "decl f16: <20>"
      - "  retn [0]"
      - "decl f17: <21>"
      - "  retn false"
      - "decl f18: <22>"
      - "  retn [false, false, false, false, false, false, false, false, false, false, false, false, false, false, false, false, false, false, false, false, false, false, false, false, false, false, false, false, false, false, false, false, false, false, false, false, false, false, false, false, false, false, false, false, false, false, false, false, false, false, false, false, false, false, false, false, false, false, false, false, false, false, false, false, false, false, false, false, false, false, false, false, false, false, false, false, false, false, false, false, false, false, false, false, false, false, false, false, false, false, false, false, false, false, false, false, false, false, false, false, false, false, false, false, false, false, false, false, false, false, false, false, false, false, false, false, false, false, false, false, false, false, false, false, false, false, false, false, false, false, false, false, false, false, false, false, false, false, false, false, false, false, false, false, false, false, false, false, false, false, false, false, false, false, false, false, false, false, false, false, false, false, false, false, false, false, false, false, false, false, false, false, false, false, false, false, false, false, false, false, false, false, false, false, false, false, false, false, false, false, false, false, false, false, false, false, false, false, false, false, false, false, false, false, false, false, false, false, false, false, false, false, false, false, false, false, false, false, false, false, false, false, false, false, false, false, false, false, false, false, false, false, false, false, false, false, false, false, false, false, false, false, false, false, false, false, false, false, false, false, false, false, false]"
      - "decl f19: <23>"
      - "  retn 'a'"
      - "decl f20: <24>"
      - "  retn [0, 0, 0, 0, 0, 0, 0, 0, 0, 0, 0, 0, 0, 0, 0, 0, 0, 0, 0, 0, 0, 0, 0, 0, 0, 0, 0, 0, 0, 0, 0, 0]"
      - "decl f21: <25>"
      - "  retn 'a'"
      - "decl f22: <26>"
      - "  retn [false, false, false, false, false, false, false, false, false, false, false, false, false, false, false, false, false, false, false, false, false, false, false, false, false, false, false, false, false, false, false, false, false, false, false, false, false, false, false, false, false, false, false, false, false, false, false, false, false, false, false, false, false, false, false, false, false, false, false, false, false, false, false, false, false, false, false, false, false, false, false, false, false, false, false, false, false, false, false, false, false, false, false, false, false, false, false, false, false, false, false, false, false, false, false, false, false, false, false, false, false, false, false, false, false, false, false, false, false, false, false, false, false, false, false, false, false, false, false, false, false, false, false, false, false, false, false, false, false, false, false, false, false, false, false, false, false, false, false, false, false, false, false, false, false, false, false, false, false, false, false, false, false, false, false, false, false, false, false, false, false, false, false, false, false, false, false, false, false, false, false, false, false, false, false, false, false, false, false, false, false, false, false, false, false, false, false, false, false, false, false, false, false, false, false, false, false, false, false, false, false, false, false, false, false, false, false, false, false, false, false, false, false, false, false, false, false, false, false, false, false, false, false, false, false, false, false, false, false, false, false, false, false, false, false, false, false, false, false, false, false, false, false, false, false, false, false, false, false, false, false, false, false]"
      - "decl f23: <27>"
      - "  retn 'a'"
      - "decl f24: <28>"
      - "  retn [0, 0, 0, 0, 0, 0, 0, 0, 0, 0, 0, 0, 0, 0, 0, 0, 0, 0, 0, 0, 0, 0, 0, 0, 0, 0, 0, 0, 0, 0, 0, 0]"
      - "decl f25: <29>"
      - "  retn 'a'"
      - "decl f26: <30>"
      - "  retn [false, false, false, false, false, false, false, false, false, false, false, false, false, false, false, false, false, false, false, false, false, false, false, false, false, false, false, false, false, false, false, false, false, false, false, false, false, false, false, false, false, false, false, false, false, false, false, false, false, false, false, false, false, false, false, false, false, false, false, false, false, false, false, false, false, false, false, false, false, false, false, false, false, false, false, false, false, false, false, false, false, false, false, false, false, false, false, false, false, false, false, false, false, false, false, false, false, false, false, false, false, false, false, false, false, false, false, false, false, false, false, false, false, false, false, false, false, false, false, false, false, false, false, false, false, false, false, false, false, false, false, false, false, false, false, false, false, false, false, false, false, false, false, false, false, false, false, false, false, false, false, false, false, false, false, false, false, false, false, false, false, false, false, false, false, false, false, false, false, false, false, false, false, false, false, false, false, false, false, false, false, false, false, false, false, false, false, false, false, false, false, false, false, false, false, false, false, false, false, false, false, false, false, false, false, false, false, false, false, false, false, false, false, false, false, false, false, false, false, false, false, false, false, false, false, false, false, false, false, false, false, false, false, false, false, false, false, false, false, false, false, false, false, false, false, false, false, false, false, false, false, false, false]"
      - "decl f27: <31>"
      - "  retn []"
      - "decl f28: <32>"
      - "  retn [0, 0, 0, 0, 0, 0, 0, 0, 0, 0, 0, 0, 0, 0, 0, 0, 0, 0, 0, 0, 0, 0, 0, 0, 0, 0, 0, 0, 0, 0, 0, 0]"
      - "decl f29: <33>"
      - "  retn []"
      - "decl f30: <34>"
      - "  retn [false, false, false, false, false, false, false, false, false, false, false, false, false, false, false, false, false, false, false, false, false, false, false, false, false, false, false, false, false, false, false, false, false, false, false, false, false, false, false, false, false, false, false, false, false, false, false, false, false, false, false, false, false, false, false, false, false, false, false, false, false, false, false, false, false, false, false, false, false, false, false, false, false, false, false, false, false, false, false, false, false, false, false, false, false, false, false, false, false, false, false, false, false, false, false, false, false, false, false, false, false, false, false, false, false, false, false, false, false, false, false, false, false, false, false, false, false, false, false, false, false, false, false, false, false, false, false, false, false, false, false, false, false, false, false, false, false, false, false, false, false, false, false, false, false, false, false, false, false, false, false, false, false, false, false, false, false, false, false, false, false, false, false, false, false, false, false, false, false, false, false, false, false, false, false, false, false, false, false, false, false, false, false, false, false, false, false, false, false, false, false, false, false, false, false, false, false, false, false, false, false, false, false, false, false, false, false, false, false, false, false, false, false, false, false, false, false, false, false, false, false, false, false, false, false, false, false, false, false, false, false, false, false, false, false, false, false, false, false, false, false, false, false, false, false, false, false, false, false, false, false, false, false]"
      - "decl f31: <35>"
      - "  retn []"
      - "decl f32: <36>"
      - "  retn [0, 0, 0, 0, 0, 0, 0, 0, 0, 0, 0, 0, 0, 0, 0, 0, 0, 0, 0, 0, 0, 0, 0, 0, 0, 0, 0, 0, 0, 0, 0, 0]"
      - "decl f33: <37>"
      - "  retn []"
      - "decl f34: <38>"
      - "  retn [false, false, false, false, false, false, false, false, false, false, false, false, false, false, false, false, false, false, false, false, false, false, false, false, false, false, false, false, false, false, false, false, false, false, false, false, false, false, false, false, false, false, false, false, false, false, false, false, false, false, false, false, false, false, false, false, false, false, false, false, false, false, false, false, false, false, false, false, false, false, false, false, false, false, false, false, false, false, false, false, false, false, false, false, false, false, false, false, false, false, false, false, false, false, false, false, false, false, false, false, false, false, false, false, false, false, false, false, false, false, false, false, false, false, false, false, false, false, false, false, false, false, false, false, false, false, false, false, false, false, false, false, false, false, false, false, false, false, false, false, false, false, false, false, false, false, false, false, false, false, false, false, false, false, false, false, false, false, false, false, false, false, false, false, false, false, false, false, false, false, false, false, false, false, false, false, false, false, false, false, false, false, false, false, false, false, false, false, false, false, false, false, false, false, false, false, false, false, false, false, false, false, false, false, false, false, false, false, false, false, false, false, false, false, false, false, false, false, false, false, false, false, false, false, false, false, false, false, false, false, false, false, false, false, false, false, false, false, false, false, false, false, false, false, false, false, false, false, false, false, false, false, false, false, false, false, false, false, false, false, false, false, false, false, false, false, false, false, false, false, false, false, false, false, false, false, false, false, false, false, false, false, false, false, false, false, false, false, false, false, false, false, false, false, false, false, false, false, false, false, false, false, false, false, false, false, false, false, false, false, false, false, false, false, false, false, false, false, false, false, false, false, false, false, false, false, false, false, false, false, false, false, false, false, false, false, false, false, false, false, false, false, false, false, false, false, false, false, false, false, false, false, false, false, false, false, false, false, false, false, false, false, false, false, false, false, false, false, false, false, false, false, false, false, false, false, false, false, false, false, false, false, false, false, false, false, false, false, false, false, false, false, false, false, false, false, false, false, false, false, false, false, false, false, false, false, false, false, false, false, false, false, false, false, false, false, false, false, false, false, false, false, false, false, false, false, false, false, false, false, false, false, false, false, false, false, false, false, false, false, false, false, false, false, false, false, false, false, false, false, false, false, false, false, false, false, false, false, false, false, false, false, false, false, false, false, false, false, false, false, false, false, false, false, false, false, false, false, false, false, false, false, false, false, false, false, false, false, false, false, false, false, false, false, false, false, false, false, false, false, false, false, false, false, false, false]"
      - "decl f35: <39>"
      - "  retn []group"
      - "decl f36: <40>"
      - "  retn [0, 0, 0, 0, 0, 0, 0, 0, 0, 0, 0, 0, 0, 0, 0, 0, 0, 0, 0, 0, 0, 0, 0, 0, 0, 0, 0, 0, 0, 0, 0, 0, 0, 0, 0, 0, 0, 0, 0, 0, 0, 0, 0, 0, 0, 0, 0, 0, 0, 0, 0, 0, 0, 0, 0, 0, 0, 0, 0, 0, 0, 0, 0, 0]"
      - "decl f37: <41>"
      - "  retn []group"
      - "decl f38: <42>"
      - "  retn [false, false, false, false, false, false, false, false, false, false, false, false, false, false, false, false, false, false, false, false, false, false, false, false, false, false, false, false, false, false, false, false, false, false, false, false, false, false, false, false, false, false, false, false, false, false, false, false, false, false, false, false, false, false, false, false, false, false, false, false, false, false, false, false, false, false, false, false, false, false, false, false, false, false, false, false, false, false, false, false, false, false, false, false, false, false, false, false, false, false, false, false, false, false, false, false, false, false, false, false, false, false, false, false, false, false, false, false, false, false, false, false, false, false, false, false, false, false, false, false, false, false, false, false, false, false, false, false, false, false, false, false, false, false, false, false, false, false, false, false, false, false, false, false, false, false, false, false, false, false, false, false, false, false, false, false, false, false, false, false, false, false, false, false, false, false, false, false, false, false, false, false, false, false, false, false, false, false, false, false, false, false, false, false, false, false, false, false, false, false, false, false, false, false, false, false, false, false, false, false, false, false, false, false, false, false, false, false, false, false, false, false, false, false, false, false, false, false, false, false, false, false, false, false, false, false, false, false, false, false, false, false, false, false, false, false, false, false, false, false, false, false, false, false, false, false, false, false, false, false, false, false, false, false, false, false, false, false, false, false, false, false, false, false, false, false, false, false, false, false, false, false, false, false, false, false, false, false, false, false, false, false, false, false, false, false, false, false, false, false, false, false, false, false, false, false, false, false, false, false, false, false, false, false, false, false, false, false, false, false, false, false, false, false, false, false, false, false, false, false, false, false, false, false, false, false, false, false, false, false, false, false, false, false, false, false, false, false, false, false, false, false, false, false, false, false, false, false, false, false, false, false, false, false, false, false, false, false, false, false, false, false, false, false, false, false, false, false, false, false, false, false, false, false, false, false, false, false, false, false, false, false, false, false, false, false, false, false, false, false, false, false, false, false, false, false, false, false, false, false, false, false, false, false, false, false, false, false, false, false, false, false, false, false, false, false, false, false, false, false, false, false, false, false, false, false, false, false, false, false, false, false, false, false, false, false, false, false, false, false, false, false, false, false, false, false, false, false, false, false, false, false, false, false, false, false, false, false, false, false, false, false, false, false, false, false, false, false, false, false, false, false, false, false, false, false, false, false, false, false, false, false, false, false, false, false, false, false, false, false, false, false, false, false, false, false, false, false, false, false, false, false, false, false, false, false]"
      - "decl f39: <43>"
      - "  retn []group"
      - "decl f40: <44>"
      - "  retn [0, 0, 0, 0, 0, 0, 0, 0, 0, 0, 0, 0, 0, 0, 0, 0, 0, 0, 0, 0, 0, 0, 0, 0, 0, 0, 0, 0, 0, 0, 0, 0, 0, 0, 0, 0, 0, 0, 0, 0, 0, 0, 0, 0, 0, 0, 0, 0, 0, 0, 0, 0, 0, 0, 0, 0, 0, 0, 0, 0, 0, 0, 0, 0]"
      - "decl f41: <45>"
      - "  retn []group"
      - "decl f42: <46>"
      - "  retn [false, false, false, false, false, false, false, false]"
      - "decl f43: <47>"
      - "  retn 0"
      - "decl f44: <48>"
      - "  retn [0]"
      - "decl f45: <49>"
      - "  retn 0"
      - "decl f46: <50>"
      - "  retn [false, false, false, false, false, false, false, false]"
      - "decl f47: <51>"
      - "  retn 0"
      - "decl f48: <52>"
      - "  retn [0]"
      - "decl f49: <53>"
      - "  retn 0"
      - "decl f50: <54>"
      - "  retn [false, false, false, false, false, false, false, false, false, false, false, false, false, false, false, false]"
      - "decl f51: <55>"
      - "  retn 0"
      - "decl f52: <56>"
      - "  retn [0, 0]"
      - "decl f53: <57>"
      - "  retn 0"
      - "decl f54: <58>"
      - "  retn [false, false, false, false, false, false, false, false, false, false, false, false, false, false, false, false]"
      - "decl f55: <59>"
      - "  retn 0"
      - "decl f56: <60>"
      - "  retn [0, 0]"
      - "decl f57: <61>"
      - "  retn 0"
      - "decl f58: <62>"
      - "  retn [false, false, false, false, false, false, false, false, false, false, false, false, false, false, false, false, false, false, false, false, false, false, false, false, false, false, false, false, false, false, false, false]"
      - "decl f59: <63>"
      - "  retn 0"
      - "decl f60: <64>"
      - "  retn [0, 0, 0, 0]"
      - "decl f61: <65>"
      - "  retn 0"
      - "decl f62: <66>"
      - "  retn [false, false, false, false, false, false, false, false, false, false, false, false, false, false, false, false, false, false, false, false, false, false, false, false, false, false, false, false, false, false, false, false]"
      - "decl f63: <67>"
      - "  retn 0"
      - "decl f64: <68>"
      - "  retn [0, 0, 0, 0]"
      - "decl f65: <69>"
      - "  retn 0"
      - "decl f66: <70>"
      - "  retn [false, false, false, false, false, false, false, false, false, false, false, false, false, false, false, false, false, false, false, false, false, false, false, false, false, false, false, false, false, false, false, false, false, false, false, false, false, false, false, false, false, false, false, false, false, false, false, false, false, false, false, false, false, false, false, false, false, false, false, false, false, false, false, false]"
      - "decl f67: <71>"
      - "  retn 0"
      - "decl f68: <72>"
      - "  retn [0, 0, 0, 0, 0, 0, 0, 0]"
      - "decl f69: <73>"
      - "  retn 0"
      - "decl f70: <74>"
      - "  retn [false, false, false, false, false, false, false, false, false, false, false, false, false, false, false, false, false, false, false, false, false, false, false, false, false, false, false, false, false, false, false, false, false, false, false, false, false, false, false, false, false, false, false, false, false, false, false, false, false, false, false, false, false, false, false, false, false, false, false, false, false, false, false, false]"
      - "decl f71: <75>"
      - "  retn 0"
      - "decl f72: <76>"
      - "  retn [0, 0, 0, 0, 0, 0, 0, 0]"
      - "decl f73: <77>"
      - "  retn 0"
      - "decl f74: <78>"
      - "  retn [false, false, false, false, false, false, false, false, false, false, false, false, false, false, false, false, false, false, false, false, false, false, false, false, false, false, false, false, false, false, false, false, false, false, false, false, false, false, false, false, false, false, false, false, false, false, false, false, false, false, false, false, false, false, false, false, false, false, false, false, false, false, false, false, false, false, false, false, false, false, false, false, false, false, false, false, false, false, false, false, false, false, false, false, false, false, false, false, false, false, false, false, false, false, false, false, false, false, false, false, false, false, false, false, false, false, false, false, false, false, false, false, false, false, false, false, false, false, false, false, false, false, false, false, false, false, false, false]"
      - "decl f75: <79>"
      - "  retn 0"
      - "decl f76: <80>"
      - "  retn [0, 0, 0, 0, 0, 0, 0, 0, 0, 0, 0, 0, 0, 0, 0, 0]"
      - "decl f77: <81>"
      - "  retn 0"
      - "decl f78: <82>"
      - "  retn [false, false, false, false, false, false, false, false, false, false, false, false, false, false, false, false, false, false, false, false, false, false, false, false, false, false, false, false, false, false, false, false, false, false, false, false, false, false, false, false, false, false, false, false, false, false, false, false, false, false, false, false, false, false, false, false, false, false, false, false, false, false, false, false, false, false, false, false, false, false, false, false, false, false, false, false, false, false, false, false, false, false, false, false, false, false, false, false, false, false, false, false, false, false, false, false, false, false, false, false, false, false, false, false, false, false, false, false, false, false, false, false, false, false, false, false, false, false, false, false, false, false, false, false, false, false, false, false]"
      - "decl f79: <83>"
      - "  retn 0"
      - "decl f80: <84>"
      - "  retn [0, 0, 0, 0, 0, 0, 0, 0, 0, 0, 0, 0, 0, 0, 0, 0]"
      - "decl f81: <85>"
      - "  retn 0"
      - "decl f82: <86>"
      - "  retn [false, false, false, false, false, false, false, false]"
      - "decl f83: <87>"
      - "  retn 0"
      - "decl f84: <88>"
      - "  retn [0]"
      - "decl f85: <89>"
      - "  retn 0"
      - "decl f86: <90>"
      - "  retn [false, false, false, false, false, false, false, false]"
      - "decl f87: <91>"
      - "  retn 0"
      - "decl f88: <92>"
      - "  retn [0]"
      - "decl f89: <93>"
      - "  retn 0"
      - "decl f90: <94>"
      - "  retn [false, false, false, false, false, false, false, false, false, false, false, false, false, false, false, false]"
      - "decl f91: <95>"
      - "  retn 0"
      - "decl f92: <96>"
      - "  retn [0, 0]"
      - "decl f93: <97>"
      - "  retn 0"
      - "decl f94: <98>"
      - "  retn [false, false, false, false, false, false, false, false, false, false, false, false, false, false, false, false]"
      - "decl f95: <99>"
      - "  retn 0"
      - "decl f96: <100>"
      - "  retn [0, 0]"
      - "decl f97: <101>"
      - "  retn 0"
      - "decl f98: <102>"
      - "  retn [false, false, false, false, false, false, false, false, false, false, false, false, false, false, false, false, false, false, false, false, false, false, false, false, false, false, false, false, false, false, false, false]"
      - "decl f99: <103>"
      - "  retn 0"
      - "decl f100: <104>"
      - "  retn [0, 0, 0, 0]"
      - "decl f101: <105>"
      - "  retn 0"
      - "decl f102: <106>"
      - "  retn [false, false, false, false, false, false, false, false, false, false, false, false, false, false, false, false, false, false, false, false, false, false, false, false, false, false, false, false, false, false, false, false]"
      - "decl f103: <107>"
      - "  retn 0"
      - "decl f104: <108>"
      - "  retn [0, 0, 0, 0]"
      - "decl f105: <109>"
      - "  retn 0"
      - "decl f106: <110>"
      - "  retn [false, false, false, false, false, false, false, false, false, false, false, false, false, false, false, false, false, false, false, false, false, false, false, false, false, false, false, false, false, false, false, false, false, false, false, false, false, false, false, false, false, false, false, false, false, false, false, false, false, false, false, false, false, false, false, false, false, false, false, false, false, false, false, false]"
      - "decl f107: <111>"
      - "  retn 0"
      - "decl f108: <112>"
      - "  retn [0, 0, 0, 0, 0, 0, 0, 0]"
      - "decl f109: <113>"
      - "  retn 0"
      - "decl f110: <114>"
      - "  retn [false, false, false, false, false, false, false, false, false, false, false, false, false, false, false, false, false, false, false, false, false, false, false, false, false, false, false, false, false, false, false, false, false, false, false, false, false, false, false, false, false, false, false, false, false, false, false, false, false, false, false, false, false, false, false, false, false, false, false, false, false, false, false, false]"
      - "decl f111: <115>"
      - "  retn 0"
      - "decl f112: <116>"
      - "  retn [0, 0, 0, 0, 0, 0, 0, 0]"
      - "decl f113: <117>"
      - "  retn 0"
      - "decl f114: <118>"
      - "  retn [false, false, false, false, false, false, false, false, false, false, false, false, false, false, false, false, false, false, false, false, false, false, false, false, false, false, false, false, false, false, false, false, false, false, false, false, false, false, false, false, false, false, false, false, false, false, false, false, false, false, false, false, false, false, false, false, false, false, false, false, false, false, false, false, false, false, false, false, false, false, false, false, false, false, false, false, false, false, false, false, false, false, false, false, false, false, false, false, false, false, false, false, false, false, false, false, false, false, false, false, false, false, false, false, false, false, false, false, false, false, false, false, false, false, false, false, false, false, false, false, false, false, false, false, false, false, false, false]"
      - "decl f115: <119>"
      - "  retn 0"
      - "decl f116: <120>"
      - "  retn [0, 0, 0, 0, 0, 0, 0, 0, 0, 0, 0, 0, 0, 0, 0, 0]"
      - "decl f117: <121>"
      - "  retn 0"
      - "decl f118: <122>"
      - "  retn [false, false, false, false, false, false, false, false, false, false, false, false, false, false, false, false, false, false, false, false, false, false, false, false, false, false, false, false, false, false, false, false, false, false, false, false, false, false, false, false, false, false, false, false, false, false, false, false, false, false, false, false, false, false, false, false, false, false, false, false, false, false, false, false, false, false, false, false, false, false, false, false, false, false, false, false, false, false, false, false, false, false, false, false, false, false, false, false, false, false, false, false, false, false, false, false, false, false, false, false, false, false, false, false, false, false, false, false, false, false, false, false, false, false, false, false, false, false, false, false, false, false, false, false, false, false, false, false]"
      - "decl f119: <123>"
      - "  retn 0"
      - "decl f120: <124>"
      - "  retn [0, 0, 0, 0, 0, 0, 0, 0, 0, 0, 0, 0, 0, 0, 0, 0]"
      - "decl f121: <125>"
      - "  retn 0"
      - ""
    output:
      - input_file: input/dummy.in
        output:
          registers:
            r0:
              type: bool
              value: "true"
<<<<<<< HEAD
    initial_ast: 9cc61788d5d9a7d5fc7ee398d25ec25262d1968ff7caf602e8471b2ac0f4a020
    imports_resolved_ast: 80a779ab6956e812911cbf01b7f325ee93b9bbe61fc0c1bd0b4fc00ab5149600
    canonicalized_ast: 80a779ab6956e812911cbf01b7f325ee93b9bbe61fc0c1bd0b4fc00ab5149600
    type_inferenced_ast: 31bbabf626a4a1100dba11148eec3c4ee54e2ca17f33e3333dbb433ecaca8081
=======
    initial_ast: b8d75a352d10bbdb57b672731b6a0ce3a541f0f2f59b5b8db932d6cdbedfd525
    imports_resolved_ast: 3d0b38f7fd07a1da2837db3164d436db13d3ec0fe3c51be5298dc24121eb0d04
    canonicalized_ast: 3d0b38f7fd07a1da2837db3164d436db13d3ec0fe3c51be5298dc24121eb0d04
    type_inferenced_ast: aa7c934cb07e0134683a64c50d5f81ec4b7a6ae646065c7d51d6bd0cdc605d16
>>>>>>> 03f78d56
<|MERGE_RESOLUTION|>--- conflicted
+++ resolved
@@ -265,14 +265,7 @@
             r0:
               type: bool
               value: "true"
-<<<<<<< HEAD
-    initial_ast: 9cc61788d5d9a7d5fc7ee398d25ec25262d1968ff7caf602e8471b2ac0f4a020
-    imports_resolved_ast: 80a779ab6956e812911cbf01b7f325ee93b9bbe61fc0c1bd0b4fc00ab5149600
-    canonicalized_ast: 80a779ab6956e812911cbf01b7f325ee93b9bbe61fc0c1bd0b4fc00ab5149600
-    type_inferenced_ast: 31bbabf626a4a1100dba11148eec3c4ee54e2ca17f33e3333dbb433ecaca8081
-=======
-    initial_ast: b8d75a352d10bbdb57b672731b6a0ce3a541f0f2f59b5b8db932d6cdbedfd525
-    imports_resolved_ast: 3d0b38f7fd07a1da2837db3164d436db13d3ec0fe3c51be5298dc24121eb0d04
-    canonicalized_ast: 3d0b38f7fd07a1da2837db3164d436db13d3ec0fe3c51be5298dc24121eb0d04
-    type_inferenced_ast: aa7c934cb07e0134683a64c50d5f81ec4b7a6ae646065c7d51d6bd0cdc605d16
->>>>>>> 03f78d56
+    initial_ast: 535252e6f006e90bfe4e473087dc9eb850a25be0d9bf10db8b765736a0a5ec31
+    imports_resolved_ast: f8eece1767a5ea72a00f73ccb6ac6323dedcd9e58ea2c8bb4ed3ee9a12b12f4c
+    canonicalized_ast: f8eece1767a5ea72a00f73ccb6ac6323dedcd9e58ea2c8bb4ed3ee9a12b12f4c
+    type_inferenced_ast: ed0bac1676b0a63c1c873e81019f6f5a4a38a06aa0d0bb4e5ec477734dbe29c2