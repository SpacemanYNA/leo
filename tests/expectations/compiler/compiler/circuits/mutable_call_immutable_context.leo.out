--- conflicted
+++ resolved
@@ -291,14 +291,7 @@
             r0:
               type: bool
               value: "true"
-<<<<<<< HEAD
-    initial_ast: ac83e243deed0d71ec52ac0c76845a6c0f5cc5438ce751b30178770a364e1a0e
-    imports_resolved_ast: 6bb4e30e8632358e75345dd0b8bfb328878b399afd5736f10d0c490b080ebcfd
-    canonicalized_ast: a8575c3eb4a497c6b1f083654121a6ecc4195da63fd956620d930e77aebe6051
-    type_inferenced_ast: 69988256bffb45a53e1561da8b7290f670ddaae9b06d133ae051028ce72e3759
-=======
-    initial_ast: d349a9b13b294facaf2a6eeba0622f9527b2cd046f882b9277866e5e6cfba7bf
-    imports_resolved_ast: 4694504515d3bf1ff0e90170d0048608c0db2a3955b1bbf623dbb2f3ce4e986d
-    canonicalized_ast: 0da35b22759fcb08f7ae092ac50bfd8944bb6442463a37bbb2db86b09053364e
-    type_inferenced_ast: 7d4166455ff91a5a9a2915e6bbafd338df5822fba5826c0bc857d499673ec020
->>>>>>> 03f78d56
+    initial_ast: fee28b838b002c6ffd9317f312ce357ef3677a9ce4a9a1b1d2458a4df72ee25f
+    imports_resolved_ast: 29960c5668dab79c4bd43a6915e324c5cd284cfdb8e3c5a79251958233cb2cfa
+    canonicalized_ast: 3db816d43732b13a88649b25ef7f30d5707586098bf65b5a586f347ed59f2498
+    type_inferenced_ast: d4c6d94e542194d1c9da9f177887a904a0efdb82cc7597904f3a454b5ed38ad6