--- conflicted
+++ resolved
@@ -16,14 +16,7 @@
             r0:
               type: bool
               value: "true"
-<<<<<<< HEAD
-    initial_ast: 318561b6044ad86baaa2adf7924df59e60fafbddefd2febdb99913b973cd12aa
-    imports_resolved_ast: 318561b6044ad86baaa2adf7924df59e60fafbddefd2febdb99913b973cd12aa
-    canonicalized_ast: 9d3242d21c54132c16ce3e3aa7f7b1107317dd3a6d44516801f0acbffc22b89e
-    type_inferenced_ast: 01e47f56a46cde8882aa9e307711003f576f4640d2be7ec5d3b185a8bce5cb33
-=======
-    initial_ast: 842ec0aa120289fc341e19deefa59c7f78af032b1221b749323e0e4b6ce9023d
-    imports_resolved_ast: 86958433b9d8629c9d5ab9ad5e5ef4eaaa9f0e35f0b779ccc60a62d9c4058960
-    canonicalized_ast: 566d34adc815e5adfb60459e7d69f04710d001c62106400e1d17e432532be449
-    type_inferenced_ast: 42fb7a9584623b7ac24a109b023bc6e507bcedcf18e272691e8219d23ec44a00
->>>>>>> a5f74195
+    initial_ast: dc4464161017756debe2f6bb113436c4269bca6940714a1b82f7a6f00cdbfa23
+    imports_resolved_ast: 093e5385a79931608aeef02cc3abfeee595aa232250c3dc1cf06df757484f321
+    canonicalized_ast: 8a4be6c6a8e329783e241668fe1c941091b5d6a3976c149436ce173942e7e048
+    type_inferenced_ast: de7a7859650c06aa4a7163ae693a79a38d0f8000df7304ce54b8701f00b9e595