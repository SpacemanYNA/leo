--- conflicted
+++ resolved
@@ -16,12 +16,6 @@
             r0:
               type: bool
               value: "true"
-<<<<<<< HEAD
-    initial_ast: 2ecd73052650570a730f782fa6f74dec155b964ab49a70eee1dea41e43f626f0
-    canonicalized_ast: 2ecd73052650570a730f782fa6f74dec155b964ab49a70eee1dea41e43f626f0
-    type_inferenced_ast: 5d704c7c544e92d1cc01a214a475fe784f08f8f26398b075424966357e82eca4
-=======
-    initial_ast: 05ea77fc193abe91954fc2fcd338d3ebfaff6bb7939339e9dcc78e514802dd42
-    canonicalized_ast: 05ea77fc193abe91954fc2fcd338d3ebfaff6bb7939339e9dcc78e514802dd42
-    type_inferenced_ast: 9827f4b622a95714f55620295e8ce9d9cf6fc85603a869b178825c818d64d768
->>>>>>> 235daa9e
+    initial_ast: 8b7192c1472be002b294589105832ae0e979e964fc62e63ba22b1f0cf3b762e5
+    canonicalized_ast: 8b7192c1472be002b294589105832ae0e979e964fc62e63ba22b1f0cf3b762e5
+    type_inferenced_ast: 14d9f0f0a222b6ec4236b0eb75e0740d624279181bb7ab9281752529b0a0f417