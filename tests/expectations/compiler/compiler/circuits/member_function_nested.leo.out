--- conflicted
+++ resolved
@@ -4,28 +4,11 @@
 outputs:
   - circuit:
       num_public_variables: 0
-      num_private_variables: 162
-      num_constraints: 164
-      at: 170ef8580b79b31e65b0e393b8228e55c2af9c427586497b0069b205b2261d98
-      bt: f5ade4494153c3a8c9de6fe1d14b10de974a78c3047dda09e9439ebd21fa66c3
-      ct: ee6cfb451ab8a5ccabf348cf8c5332d613aefe886db10a53afb3f93899200847
-    ir:
-      - "decl f0: <0>"
-      - "  store &v1, ((v0), (), (), ())"
-      - "  store &v3, (v2)"
-      - "  call &v4, f1, v3, 1"
-      - "  store &v5, v4"
-      - "  add &v6, v2, 1"
-      - "  eq &v7, v5, v6"
-      - "  retn v7"
-      - "decl f1: <8>"
-      - "  tget &v10, v8, 0"
-      - "  add &v11, v10, v9"
-      - "  retn v11"
-      - "decl f2: <12>"
-      - "  call &v14, f1, v12, v13"
-      - "  retn v14"
-      - ""
+      num_private_variables: 161
+      num_constraints: 163
+      at: 4251eba02c1be1eeb4193b08906095b69cdec831207fe2ddba09e783ad4725ce
+      bt: 799dc824f6ba6a51959a395a3b5ebf05629aa241dbca9550190f32380b91ae1c
+      ct: 2aa6128cdf932752c8864c26a6a3d4991f3e6a75b22c1261a3389efa67375b01
     output:
       - input_file: inline.in
         output:
@@ -33,14 +16,7 @@
             r0:
               type: bool
               value: "true"
-<<<<<<< HEAD
-    initial_ast: 3b5f6a09d693ee5fcca87bc7a8cd483923f40a6e3019fd8c197170165c95f46d
-    imports_resolved_ast: 3b5f6a09d693ee5fcca87bc7a8cd483923f40a6e3019fd8c197170165c95f46d
-    canonicalized_ast: 3b5f6a09d693ee5fcca87bc7a8cd483923f40a6e3019fd8c197170165c95f46d
-    type_inferenced_ast: bd983c0715428f91c72c496d5ac21f34ce45e00a92128a2812267241c8e47e62
-=======
     initial_ast: 241f1a42877b012b2e2062cefbd83523a5c719557cb422cf1fbd7efb0f7b1796
     imports_resolved_ast: 43cca11f696228d0707095273602f51aab997eb3f85309f731d0af3a69bdeb47
     canonicalized_ast: 43cca11f696228d0707095273602f51aab997eb3f85309f731d0af3a69bdeb47
-    type_inferenced_ast: a81ca1868d802d53a7a541bca7a021ad233d58a2d2ec9ad197ff2f2bcdde8495
->>>>>>> 0e96bf8d
+    type_inferenced_ast: a81ca1868d802d53a7a541bca7a021ad233d58a2d2ec9ad197ff2f2bcdde8495