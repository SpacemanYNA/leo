---
namespace: Compile
expectation: Pass
outputs:
  - circuit:
      num_public_variables: 0
      num_private_variables: 2
      num_constraints: 2
      at: 401937c524c61a28b4fab76d7a1f85bb628850012af62362a0922610372faf92
      bt: cdf9a9cee4f2edf55111a95ae60bde9801080f6bde638a5c79273a39a2f9f7f5
      ct: 643d5437104296e21d906ecb15b2c96ad278f20cfc4af53b12bb6069bd853726
    output:
      - input_file: inline.in
        output:
          registers:
            r0:
              type: bool
              value: "true"
    initial_ast: 78f7e47f58a2a37b8f2ae6006e90483cb09ff1adc6eacedeb071834665b5c2d3
<<<<<<< HEAD
    imports_resolved_ast: 727241b48fa82b3134ec050d7a3b2ffa26f6d372cbb71d2b29dde84844b35e34
    canonicalized_ast: d7f2d9170c277224721dee5cd7db348cb46fb08c2cb0d2463ffd246fa78438e0
    type_inferenced_ast: 6f3fe8a6df71b1d7fcca784b85ac4a7a9c8488ba4a92d13412910f1f43b556be
=======
    ir: 8a42794d592ac3a97e02d924398719d0a0dbe1958031d749b6f407b4f1353e3f
    imports_resolved_ast: 9ca03557bb803465f9ba0de6b966c040d8945779b9d75a56e59b34f1158b0b0d
    canonicalized_ast: 9eea910eeb033c7de708807f3294e258e729a29e05c203ac8eb5f21f6fbb41ed
    type_inferenced_ast: b913a2dc72e6ec9fdcea5e62823d3178e98ba797e188f3ccd9082dd33805c360
>>>>>>> 3626fbdb
<|MERGE_RESOLUTION|>--- conflicted
+++ resolved
@@ -17,13 +17,7 @@
               type: bool
               value: "true"
     initial_ast: 78f7e47f58a2a37b8f2ae6006e90483cb09ff1adc6eacedeb071834665b5c2d3
-<<<<<<< HEAD
+    ir: 8a42794d592ac3a97e02d924398719d0a0dbe1958031d749b6f407b4f1353e3f
     imports_resolved_ast: 727241b48fa82b3134ec050d7a3b2ffa26f6d372cbb71d2b29dde84844b35e34
     canonicalized_ast: d7f2d9170c277224721dee5cd7db348cb46fb08c2cb0d2463ffd246fa78438e0
-    type_inferenced_ast: 6f3fe8a6df71b1d7fcca784b85ac4a7a9c8488ba4a92d13412910f1f43b556be
-=======
-    ir: 8a42794d592ac3a97e02d924398719d0a0dbe1958031d749b6f407b4f1353e3f
-    imports_resolved_ast: 9ca03557bb803465f9ba0de6b966c040d8945779b9d75a56e59b34f1158b0b0d
-    canonicalized_ast: 9eea910eeb033c7de708807f3294e258e729a29e05c203ac8eb5f21f6fbb41ed
-    type_inferenced_ast: b913a2dc72e6ec9fdcea5e62823d3178e98ba797e188f3ccd9082dd33805c360
->>>>>>> 3626fbdb
+    type_inferenced_ast: 6f3fe8a6df71b1d7fcca784b85ac4a7a9c8488ba4a92d13412910f1f43b556be