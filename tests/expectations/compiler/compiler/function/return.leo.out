---
namespace: Compile
expectation: Pass
outputs:
  - circuit:
      num_public_variables: 0
      num_private_variables: 3
      num_constraints: 3
      at: 74affd242c169638ba2ba913cd2fa5d4070eef1055c7d8ac57dfb6d449d8fb14
      bt: fa4399093f64457849c38de4cad4cab3e1d90743e8be07d1b156b6088c5851ec
      ct: 5ae1625b488b3935122d8dd627fe575b388a5aa360378fa4407aad08baaed1e2
    output:
      - input_file: input/dummy.in
        output:
          registers:
            r0:
              type: bool
              value: "true"
    initial_ast: ea565a3704d304b3a448aacdadc8fc20a631a18c67cb036ca42937cf6f79e452
<<<<<<< HEAD
    imports_resolved_ast: 8e54ee583f40dc5d069c8e7cea3f74322fb7305dd3228cf7efe4bd70d1fc199b
    canonicalized_ast: 8e54ee583f40dc5d069c8e7cea3f74322fb7305dd3228cf7efe4bd70d1fc199b
    type_inferenced_ast: 5ae193ed5463e9144be7eb696dd5a590a9b5cc308d977703dc212551495f3a28
=======
    ir: 5759da401bbf66f66b1dc307a49acc7bddbc7099fedc7c7a4a412de99576fb77
    imports_resolved_ast: 3ae028200505408e59544dc6712b65a68cb8a90110dbeafde39309e0f5c143d8
    canonicalized_ast: 3ae028200505408e59544dc6712b65a68cb8a90110dbeafde39309e0f5c143d8
    type_inferenced_ast: 08db4e3a2faa6bcc77cb62f3e108a64c2feb4d7b952891ca7ea30b53ca9f8f7e
>>>>>>> 3626fbdb
<|MERGE_RESOLUTION|>--- conflicted
+++ resolved
@@ -17,13 +17,7 @@
               type: bool
               value: "true"
     initial_ast: ea565a3704d304b3a448aacdadc8fc20a631a18c67cb036ca42937cf6f79e452
-<<<<<<< HEAD
+    ir: 5759da401bbf66f66b1dc307a49acc7bddbc7099fedc7c7a4a412de99576fb77
     imports_resolved_ast: 8e54ee583f40dc5d069c8e7cea3f74322fb7305dd3228cf7efe4bd70d1fc199b
     canonicalized_ast: 8e54ee583f40dc5d069c8e7cea3f74322fb7305dd3228cf7efe4bd70d1fc199b
-    type_inferenced_ast: 5ae193ed5463e9144be7eb696dd5a590a9b5cc308d977703dc212551495f3a28
-=======
-    ir: 5759da401bbf66f66b1dc307a49acc7bddbc7099fedc7c7a4a412de99576fb77
-    imports_resolved_ast: 3ae028200505408e59544dc6712b65a68cb8a90110dbeafde39309e0f5c143d8
-    canonicalized_ast: 3ae028200505408e59544dc6712b65a68cb8a90110dbeafde39309e0f5c143d8
-    type_inferenced_ast: 08db4e3a2faa6bcc77cb62f3e108a64c2feb4d7b952891ca7ea30b53ca9f8f7e
->>>>>>> 3626fbdb
+    type_inferenced_ast: 5ae193ed5463e9144be7eb696dd5a590a9b5cc308d977703dc212551495f3a28