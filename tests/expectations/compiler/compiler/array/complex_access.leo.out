---
namespace: Compile
expectation: Pass
outputs:
  - circuit:
      num_public_variables: 0
      num_private_variables: 637
      num_constraints: 662
      at: 9f1bcfcac007139af57f04172704330d348767a9c51fe8ce15fb60f457fa6337
      bt: b6500ddf37d10958fdc014dcb2f54b37a2c684f05b7f0aa4776556331db8c924
      ct: a15c712d74487a80767116103c38fa7277066705d0c7f1f9902a6016466706f0
    output:
      - input_file: input/complex_access.in
        output:
          registers:
            out:
              type: bool
              value: "true"
<<<<<<< HEAD
    initial_ast: 3e3ba85223f07d8df95f7ad67db3037eefbdff41f6f656ad423ee72af2d00d1d
    canonicalized_ast: e4e6a8c0e82d4f7d5d6e325dccd81394be5440592d4e68390fba144a8ef9b9da
    type_inferenced_ast: fa54884de7afa0466b0d86f141711a2485297334553e5071fdf6f14ae9f35aed
=======
    initial_ast: 589670c04ad13f8dbe2ea01562fa6bdff1c6dfaf118730e60d0a55e5bb2168b9
    canonicalized_ast: 82fd732401abaced235b6522298a454fd0491ea1dc0a80170773e1a129320657
    type_inferenced_ast: 14321d2bd1a2d9da60f52372feee4c8bf6aa98d516c01bf309d219c903b7f241
>>>>>>> 235daa9e
<|MERGE_RESOLUTION|>--- conflicted
+++ resolved
@@ -16,12 +16,6 @@
             out:
               type: bool
               value: "true"
-<<<<<<< HEAD
-    initial_ast: 3e3ba85223f07d8df95f7ad67db3037eefbdff41f6f656ad423ee72af2d00d1d
-    canonicalized_ast: e4e6a8c0e82d4f7d5d6e325dccd81394be5440592d4e68390fba144a8ef9b9da
-    type_inferenced_ast: fa54884de7afa0466b0d86f141711a2485297334553e5071fdf6f14ae9f35aed
-=======
-    initial_ast: 589670c04ad13f8dbe2ea01562fa6bdff1c6dfaf118730e60d0a55e5bb2168b9
-    canonicalized_ast: 82fd732401abaced235b6522298a454fd0491ea1dc0a80170773e1a129320657
-    type_inferenced_ast: 14321d2bd1a2d9da60f52372feee4c8bf6aa98d516c01bf309d219c903b7f241
->>>>>>> 235daa9e
+    initial_ast: 9a4630fa0959a626a26800f00d05a203e35f4389a9d17a6dc491eb725ef3a529
+    canonicalized_ast: 6c7df16234b6b4d8aaa6ca1d761bcffb5b05893cc515b6f4d72118bc8e495b7e
+    type_inferenced_ast: 4aa60801f15fb817e16eb9f9bd4d6bed555c9130d88edebb3ba78302879703a1