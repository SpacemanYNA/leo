--- conflicted
+++ resolved
@@ -16,12 +16,6 @@
             r0:
               type: bool
               value: "true"
-<<<<<<< HEAD
-    initial_ast: e3ed0c2d5a80c3204622b6eab8ba40478c7d368c7f0d438bc368d3960352c481
-    canonicalized_ast: e3ed0c2d5a80c3204622b6eab8ba40478c7d368c7f0d438bc368d3960352c481
-    type_inferenced_ast: 3484caa99ad87d5d0f7e78aa796ee852b5ac151d197f6d6eddd83a10c0124f12
-=======
-    initial_ast: 2a87c1d20941f840d6e6535b0145568e8aea7f87466c5e313329e3844efeef82
-    canonicalized_ast: 2a87c1d20941f840d6e6535b0145568e8aea7f87466c5e313329e3844efeef82
-    type_inferenced_ast: 34a0270bb47f0ba1b72f8789a1223084b6719933dd937f6703759502ace7a346
->>>>>>> 235daa9e
+    initial_ast: 7c42b985a3e0013f38398639442535e6f40af6f379d9af65387e707cd97fb146
+    canonicalized_ast: 7c42b985a3e0013f38398639442535e6f40af6f379d9af65387e707cd97fb146
+    type_inferenced_ast: aeb12c856d7aa61002723056fc228fa4d342076b7c2bac597269f426a29a4cb2