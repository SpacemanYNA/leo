---
namespace: Compile
expectation: Pass
outputs:
  - circuit:
      num_public_variables: 0
      num_private_variables: 224
      num_constraints: 224
      at: ccf19b025615a81b1f19967fd069c140849429e932a38b245cda98b9acea2191
      bt: 57f1871a8d1ff309df7590b6b67374f185bb1b17d18e0bad3d75c9f537675e70
      ct: b92d53399a71512b25b4ee9f35327fe8a8e658b444fcf397b0d8cd6790448ff5
    ir:
      - "decl f0: <0>"
      - "  store &v1, ((v0), (), (), ())"
      - "  aget &v4, v2, 0"
      - "  aget &v5, v4, 0"
      - "  aget &v6, v5, 0"
      - "  aget &v7, v3, 0"
      - "  aget &v8, v7, 0"
      - "  aget &v9, v8, 0"
      - "  eq &v10, v6, v9"
      - "  aget &v11, v2, 1"
      - "  aget &v12, v11, 1"
      - "  aget &v13, v12, 2"
      - "  aget &v14, v3, 1"
      - "  aget &v15, v14, 1"
      - "  aget &v16, v15, 2"
      - "  eq &v17, v13, v16"
      - "  and &v18, v10, v17"
      - "  retn v18"
      - ""
    output:
      - input_file: input/main_multi_dimension_array.in
        output:
          registers:
            r0:
              type: bool
              value: "true"
<<<<<<< HEAD
    initial_ast: 3c202a4d58a233ae351f5c5138717c40eb75be9e1ffc934456fd788141525748
    imports_resolved_ast: 3c202a4d58a233ae351f5c5138717c40eb75be9e1ffc934456fd788141525748
    canonicalized_ast: 913d7585dc95c0ac7acbb4342e4ebc5b129f919e5ab23a99d8f42ded797df696
    type_inferenced_ast: 909b019e17750e925678c5310b95c0fae305523d0a603c2f2ac509cbc18f2235
=======
    initial_ast: 473f66e852f694cee2d87935eee5fe7306ee404b935515ad400a06872b124e5b
    imports_resolved_ast: 1ac27c0136c82b45125cbc3163e7925d1692f331a383727403de8b178ef75d32
    canonicalized_ast: d1dcb87af863b3e8da2a7fdf55ea77d00782e336b78a4e8235244682585fb46b
    type_inferenced_ast: 048829d3b097cc2876a4936c2d85ca39533c3bc716ffc29b6c024b5b1087dfe8
>>>>>>> 0e96bf8d
<|MERGE_RESOLUTION|>--- conflicted
+++ resolved
@@ -4,31 +4,11 @@
 outputs:
   - circuit:
       num_public_variables: 0
-      num_private_variables: 224
-      num_constraints: 224
-      at: ccf19b025615a81b1f19967fd069c140849429e932a38b245cda98b9acea2191
-      bt: 57f1871a8d1ff309df7590b6b67374f185bb1b17d18e0bad3d75c9f537675e70
-      ct: b92d53399a71512b25b4ee9f35327fe8a8e658b444fcf397b0d8cd6790448ff5
-    ir:
-      - "decl f0: <0>"
-      - "  store &v1, ((v0), (), (), ())"
-      - "  aget &v4, v2, 0"
-      - "  aget &v5, v4, 0"
-      - "  aget &v6, v5, 0"
-      - "  aget &v7, v3, 0"
-      - "  aget &v8, v7, 0"
-      - "  aget &v9, v8, 0"
-      - "  eq &v10, v6, v9"
-      - "  aget &v11, v2, 1"
-      - "  aget &v12, v11, 1"
-      - "  aget &v13, v12, 2"
-      - "  aget &v14, v3, 1"
-      - "  aget &v15, v14, 1"
-      - "  aget &v16, v15, 2"
-      - "  eq &v17, v13, v16"
-      - "  and &v18, v10, v17"
-      - "  retn v18"
-      - ""
+      num_private_variables: 223
+      num_constraints: 223
+      at: 87fe022f8971e90450cc219824d04ea84f08040429143393193aa2de0321759f
+      bt: 65e18f4e1e32d72f87d238401f8397b5d8ba20e7da7d50cc5930faa5673cdb77
+      ct: 389354117abccc4ef9f4822705889f64f1d16b7e0d2adae52005c7b91b0ccabb
     output:
       - input_file: input/main_multi_dimension_array.in
         output:
@@ -36,14 +16,7 @@
             r0:
               type: bool
               value: "true"
-<<<<<<< HEAD
-    initial_ast: 3c202a4d58a233ae351f5c5138717c40eb75be9e1ffc934456fd788141525748
-    imports_resolved_ast: 3c202a4d58a233ae351f5c5138717c40eb75be9e1ffc934456fd788141525748
-    canonicalized_ast: 913d7585dc95c0ac7acbb4342e4ebc5b129f919e5ab23a99d8f42ded797df696
-    type_inferenced_ast: 909b019e17750e925678c5310b95c0fae305523d0a603c2f2ac509cbc18f2235
-=======
     initial_ast: 473f66e852f694cee2d87935eee5fe7306ee404b935515ad400a06872b124e5b
     imports_resolved_ast: 1ac27c0136c82b45125cbc3163e7925d1692f331a383727403de8b178ef75d32
     canonicalized_ast: d1dcb87af863b3e8da2a7fdf55ea77d00782e336b78a4e8235244682585fb46b
-    type_inferenced_ast: 048829d3b097cc2876a4936c2d85ca39533c3bc716ffc29b6c024b5b1087dfe8
->>>>>>> 0e96bf8d
+    type_inferenced_ast: 048829d3b097cc2876a4936c2d85ca39533c3bc716ffc29b6c024b5b1087dfe8