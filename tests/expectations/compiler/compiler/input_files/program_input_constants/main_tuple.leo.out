---
namespace: Compile
expectation: Pass
outputs:
  - circuit:
      num_public_variables: 0
      num_private_variables: 1
      num_constraints: 1
      at: 042610d0fd1fe6d6ac112138f8755752f44c7d2a00f1b5960574d6da5cda393f
      bt: e97756698880ab7555a959a5fb5c6b4e15bd64612aa677adbfe2d0bd91f0a83c
      ct: cf1cbb66a638b4860a516671fb74850e6ccf787fe6c4c8d29e9c04efe880bd05
    output:
      - input_file: input/main_tuple.in
        output:
          registers:
            r0:
              type: bool
              value: "true"
<<<<<<< HEAD
    initial_ast: fab0be2fe0952c984aa7c5a632e950039c03475f1628289d8b95c36393f493d7
    imports_resolved_ast: fab0be2fe0952c984aa7c5a632e950039c03475f1628289d8b95c36393f493d7
    canonicalized_ast: fab0be2fe0952c984aa7c5a632e950039c03475f1628289d8b95c36393f493d7
    type_inferenced_ast: 0f239902fa744324addd7d2cda85d3b1e06302120075408d92a5f024809996a9
=======
    initial_ast: 2c4ba5703d0e1adf9d8ba82a2369531fe720fddce8da06eedb189c2a78f12b01
    imports_resolved_ast: 840dc6fd62915b293ea1403612a8228b9768ae3bcfbd377baf9ec88ba5ebc777
    canonicalized_ast: 840dc6fd62915b293ea1403612a8228b9768ae3bcfbd377baf9ec88ba5ebc777
    type_inferenced_ast: db53e19aa1dd3a1241b14737c3d30068191b42baa99801a27caa4c5acda23b69
>>>>>>> a5f74195
<|MERGE_RESOLUTION|>--- conflicted
+++ resolved
@@ -16,14 +16,7 @@
             r0:
               type: bool
               value: "true"
-<<<<<<< HEAD
     initial_ast: fab0be2fe0952c984aa7c5a632e950039c03475f1628289d8b95c36393f493d7
-    imports_resolved_ast: fab0be2fe0952c984aa7c5a632e950039c03475f1628289d8b95c36393f493d7
-    canonicalized_ast: fab0be2fe0952c984aa7c5a632e950039c03475f1628289d8b95c36393f493d7
-    type_inferenced_ast: 0f239902fa744324addd7d2cda85d3b1e06302120075408d92a5f024809996a9
-=======
-    initial_ast: 2c4ba5703d0e1adf9d8ba82a2369531fe720fddce8da06eedb189c2a78f12b01
-    imports_resolved_ast: 840dc6fd62915b293ea1403612a8228b9768ae3bcfbd377baf9ec88ba5ebc777
-    canonicalized_ast: 840dc6fd62915b293ea1403612a8228b9768ae3bcfbd377baf9ec88ba5ebc777
-    type_inferenced_ast: db53e19aa1dd3a1241b14737c3d30068191b42baa99801a27caa4c5acda23b69
->>>>>>> a5f74195
+    imports_resolved_ast: 31b4349b2fa4ad108b4a85c03653f346169dfd2581e83a6008ebc79ca55c2fe4
+    canonicalized_ast: 31b4349b2fa4ad108b4a85c03653f346169dfd2581e83a6008ebc79ca55c2fe4
+    type_inferenced_ast: f96ac80d49c16367f984a75a93b9bd66106f27d013caaf8d3c5cea10943c0950