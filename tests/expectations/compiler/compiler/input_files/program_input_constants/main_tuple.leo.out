--- conflicted
+++ resolved
@@ -17,13 +17,7 @@
               type: bool
               value: "true"
     initial_ast: fabf5f113f3a49bf6402c4ba9c1d4886b837b9a944dde69b22c671d0c277112d
-<<<<<<< HEAD
+    ir: 9063899e2df5f60abe9346a75dd2579a4c51b683f27a01cf6c955661c3caa18f
     imports_resolved_ast: 4bb98c95516587e20df67b91c5216c30ae0560a82abaccf0208362c20d5c6778
     canonicalized_ast: 4bb98c95516587e20df67b91c5216c30ae0560a82abaccf0208362c20d5c6778
-    type_inferenced_ast: 6874a1d7cdafeffbea693c6f3bc48b09e68b1bcac1035f2cd98dbb6e23b486ba
-=======
-    ir: 9063899e2df5f60abe9346a75dd2579a4c51b683f27a01cf6c955661c3caa18f
-    imports_resolved_ast: 920048f707fe7631179119f3dd4797f7d4e699e6b2398ff5a615d2294a4e6c0e
-    canonicalized_ast: 920048f707fe7631179119f3dd4797f7d4e699e6b2398ff5a615d2294a4e6c0e
-    type_inferenced_ast: eb408ea739bf2bce1b5bff0cb34d00c1e7ab740151a07920c69cfb235563fe6e
->>>>>>> 3626fbdb
+    type_inferenced_ast: 6874a1d7cdafeffbea693c6f3bc48b09e68b1bcac1035f2cd98dbb6e23b486ba