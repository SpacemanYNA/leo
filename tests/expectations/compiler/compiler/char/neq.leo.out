--- conflicted
+++ resolved
@@ -15,43 +15,38 @@
           registers:
             r:
               type: char
-<<<<<<< HEAD
               value: "'Z'"
-      - input_file: inputs/escaped_unicode.in
-=======
-              value: Z
       - input_file: inputs/escaped_unicode1.in
         output:
           registers:
             r:
               type: char
-              value: a
+              value: "'a'"
       - input_file: inputs/escaped_unicode2.in
         output:
           registers:
             r:
               type: char
-              value: a
+              value: "'a'"
       - input_file: inputs/escaped_unicode3.in
         output:
           registers:
             r:
               type: char
-              value: a
+              value: "'a'"
       - input_file: inputs/escaped_unicode4.in
         output:
           registers:
             r:
               type: char
-              value: a
+              value: "'a'"
       - input_file: inputs/escaped_unicode5.in
         output:
           registers:
             r:
               type: char
-              value: a
+              value: "'a'"
       - input_file: inputs/escaped_unicode6.in
->>>>>>> 076aafa0
         output:
           registers:
             r:
@@ -62,54 +57,44 @@
           registers:
             r:
               type: char
-<<<<<<< HEAD
               value: "'a'"
-      - input_file: inputs/hex.in
-=======
-              value: a
       - input_file: inputs/hex1.in
         output:
           registers:
             r:
               type: char
-              value: a
+              value: "'a'"
       - input_file: inputs/hex2.in
         output:
           registers:
             r:
               type: char
-              value: a
+              value: "'a'"
       - input_file: inputs/unicode1.in
         output:
           registers:
             r:
               type: char
-              value: a
+              value: "'a'"
       - input_file: inputs/unicode2.in
         output:
           registers:
             r:
               type: char
-              value: a
+              value: "'a'"
       - input_file: inputs/unicode3.in
         output:
           registers:
             r:
               type: char
-              value: a
+              value: "'a'"
       - input_file: inputs/unicode4.in
->>>>>>> 076aafa0
         output:
           registers:
             r:
               type: char
-<<<<<<< HEAD
               value: "'a'"
-      - input_file: inputs/unicode.in
-=======
-              value: a
       - input_file: inputs/unicode5.in
->>>>>>> 076aafa0
         output:
           registers:
             r:
