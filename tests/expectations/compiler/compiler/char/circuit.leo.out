---
namespace: Compile
expectation: Pass
outputs:
  - circuit:
      num_public_variables: 0
      num_private_variables: 7
      num_constraints: 4
      at: cf880423d9723b74dbe4aede8642e72120c22f9a4bad8abf3fc701b2cf2c4d4a
      bt: e69d1def145004ca7fbc23f70bcd75e371ac49ed1b6e6737aad1fa8339906661
      ct: 894d3aff0088eadc5783fc4664793f49c0a9a92a11faeab3c121e6f9f3db8ceb
    ir:
      - "decl f0: <0>"
      - "  store &v1, ((v0), (), (), ())"
      - "  store &v3, (v2)"
      - "  tget &v4, v3, 0"
      - "  eq &v5, v4, 'a'"
      - "  tget &v6, v3, 0"
      - "  pick &v7, v5, 'a', v6"
      - "  store &v8, v7"
      - "  retn v8"
      - "decl f1: <9>"
      - "  retn [false, false, false, false, false, false, false, false, false, false, false, false, false, false, false, false, false, false, false, false, false, false, false, false, false, false, false, false, false, false, false, false, false, false, false, false, false, false, false, false, false, false, false, false, false, false, false, false, false, false, false, false, false, false, false, false, false, false, false, false, false, false, false, false, false, false, false, false, false, false, false, false, false, false, false, false, false, false, false, false, false, false, false, false, false, false, false, false, false, false, false, false, false, false, false, false, false, false, false, false, false, false, false, false, false, false, false, false, false, false, false, false, false, false, false, false, false, false, false, false, false, false, false, false, false, false, false, false, false, false, false, false, false, false, false, false, false, false, false, false, false, false, false, false, false, false, false, false, false, false, false, false, false, false, false, false, false, false, false, false, false, false, false, false, false, false, false, false, false, false, false, false, false, false, false, false, false, false, false, false, false, false, false, false, false, false, false, false, false, false, false, false, false, false, false, false, false, false, false, false, false, false, false, false, false, false, false, false, false, false, false, false, false, false, false, false, false, false, false, false, false, false, false, false, false, false, false, false, false, false, false, false, false, false, false, false, false, false, false, false, false, false, false, false, false, false, false, false, false, false, false, false, false, false, false, false]"
      - "decl f2: <10>"
      - "  retn aleo1qnr4dkkvkgfqph0vzc3y6z2eu975wnpz2925ntjccd5cfqxtyu8sta57j8"
      - "decl f3: <11>"
      - "  retn [0, 0, 0, 0, 0, 0, 0, 0, 0, 0, 0, 0, 0, 0, 0, 0, 0, 0, 0, 0, 0, 0, 0, 0, 0, 0, 0, 0, 0, 0, 0, 0]"
      - "decl f4: <12>"
      - "  retn aleo1qnr4dkkvkgfqph0vzc3y6z2eu975wnpz2925ntjccd5cfqxtyu8sta57j8"
      - "decl f5: <13>"
      - "  retn [false, false, false, false, false, false, false, false, false, false, false, false, false, false, false, false, false, false, false, false, false, false, false, false, false, false, false, false, false, false, false, false, false, false, false, false, false, false, false, false, false, false, false, false, false, false, false, false, false, false, false, false, false, false, false, false, false, false, false, false, false, false, false, false, false, false, false, false, false, false, false, false, false, false, false, false, false, false, false, false, false, false, false, false, false, false, false, false, false, false, false, false, false, false, false, false, false, false, false, false, false, false, false, false, false, false, false, false, false, false, false, false, false, false, false, false, false, false, false, false, false, false, false, false, false, false, false, false, false, false, false, false, false, false, false, false, false, false, false, false, false, false, false, false, false, false, false, false, false, false, false, false, false, false, false, false, false, false, false, false, false, false, false, false, false, false, false, false, false, false, false, false, false, false, false, false, false, false, false, false, false, false, false, false, false, false, false, false, false, false, false, false, false, false, false, false, false, false, false, false, false, false, false, false, false, false, false, false, false, false, false, false, false, false, false, false, false, false, false, false, false, false, false, false, false, false, false, false, false, false, false, false, false, false, false, false, false, false, false, false, false, false, false, false, false, false, false, false, false, false, false, false, false, false, false, false]"
      - "decl f6: <14>"
      - "  retn aleo1qnr4dkkvkgfqph0vzc3y6z2eu975wnpz2925ntjccd5cfqxtyu8sta57j8"
      - "decl f7: <15>"
      - "  retn [0, 0, 0, 0, 0, 0, 0, 0, 0, 0, 0, 0, 0, 0, 0, 0, 0, 0, 0, 0, 0, 0, 0, 0, 0, 0, 0, 0, 0, 0, 0, 0]"
      - "decl f8: <16>"
      - "  retn aleo1qnr4dkkvkgfqph0vzc3y6z2eu975wnpz2925ntjccd5cfqxtyu8sta57j8"
      - "decl f9: <17>"
      - "  retn 0"
      - "decl f10: <18>"
      - "  retn [false]"
      - "decl f11: <19>"
      - "  retn false"
      - "decl f12: <20>"
      - "  retn [0]"
      - "decl f13: <21>"
      - "  retn false"
      - "decl f14: <22>"
      - "  retn [false]"
      - "decl f15: <23>"
      - "  retn false"
      - "decl f16: <24>"
      - "  retn [0]"
      - "decl f17: <25>"
      - "  retn false"
      - "decl f18: <26>"
      - "  retn [false, false, false, false, false, false, false, false, false, false, false, false, false, false, false, false, false, false, false, false, false, false, false, false, false, false, false, false, false, false, false, false, false, false, false, false, false, false, false, false, false, false, false, false, false, false, false, false, false, false, false, false, false, false, false, false, false, false, false, false, false, false, false, false, false, false, false, false, false, false, false, false, false, false, false, false, false, false, false, false, false, false, false, false, false, false, false, false, false, false, false, false, false, false, false, false, false, false, false, false, false, false, false, false, false, false, false, false, false, false, false, false, false, false, false, false, false, false, false, false, false, false, false, false, false, false, false, false, false, false, false, false, false, false, false, false, false, false, false, false, false, false, false, false, false, false, false, false, false, false, false, false, false, false, false, false, false, false, false, false, false, false, false, false, false, false, false, false, false, false, false, false, false, false, false, false, false, false, false, false, false, false, false, false, false, false, false, false, false, false, false, false, false, false, false, false, false, false, false, false, false, false, false, false, false, false, false, false, false, false, false, false, false, false, false, false, false, false, false, false, false, false, false, false, false, false, false, false, false, false, false, false, false, false, false, false, false, false, false, false, false, false, false, false, false, false, false, false, false, false, false, false, false]"
      - "decl f19: <27>"
      - "  retn 'a'"
      - "decl f20: <28>"
      - "  retn [0, 0, 0, 0, 0, 0, 0, 0, 0, 0, 0, 0, 0, 0, 0, 0, 0, 0, 0, 0, 0, 0, 0, 0, 0, 0, 0, 0, 0, 0, 0, 0]"
      - "decl f21: <29>"
      - "  retn 'a'"
      - "decl f22: <30>"
      - "  retn [false, false, false, false, false, false, false, false, false, false, false, false, false, false, false, false, false, false, false, false, false, false, false, false, false, false, false, false, false, false, false, false, false, false, false, false, false, false, false, false, false, false, false, false, false, false, false, false, false, false, false, false, false, false, false, false, false, false, false, false, false, false, false, false, false, false, false, false, false, false, false, false, false, false, false, false, false, false, false, false, false, false, false, false, false, false, false, false, false, false, false, false, false, false, false, false, false, false, false, false, false, false, false, false, false, false, false, false, false, false, false, false, false, false, false, false, false, false, false, false, false, false, false, false, false, false, false, false, false, false, false, false, false, false, false, false, false, false, false, false, false, false, false, false, false, false, false, false, false, false, false, false, false, false, false, false, false, false, false, false, false, false, false, false, false, false, false, false, false, false, false, false, false, false, false, false, false, false, false, false, false, false, false, false, false, false, false, false, false, false, false, false, false, false, false, false, false, false, false, false, false, false, false, false, false, false, false, false, false, false, false, false, false, false, false, false, false, false, false, false, false, false, false, false, false, false, false, false, false, false, false, false, false, false, false, false, false, false, false, false, false, false, false, false, false, false, false, false, false, false, false, false, false]"
      - "decl f23: <31>"
      - "  retn 'a'"
      - "decl f24: <32>"
      - "  retn [0, 0, 0, 0, 0, 0, 0, 0, 0, 0, 0, 0, 0, 0, 0, 0, 0, 0, 0, 0, 0, 0, 0, 0, 0, 0, 0, 0, 0, 0, 0, 0]"
      - "decl f25: <33>"
      - "  retn 'a'"
      - "decl f26: <34>"
      - "  retn [false, false, false, false, false, false, false, false, false, false, false, false, false, false, false, false, false, false, false, false, false, false, false, false, false, false, false, false, false, false, false, false, false, false, false, false, false, false, false, false, false, false, false, false, false, false, false, false, false, false, false, false, false, false, false, false, false, false, false, false, false, false, false, false, false, false, false, false, false, false, false, false, false, false, false, false, false, false, false, false, false, false, false, false, false, false, false, false, false, false, false, false, false, false, false, false, false, false, false, false, false, false, false, false, false, false, false, false, false, false, false, false, false, false, false, false, false, false, false, false, false, false, false, false, false, false, false, false, false, false, false, false, false, false, false, false, false, false, false, false, false, false, false, false, false, false, false, false, false, false, false, false, false, false, false, false, false, false, false, false, false, false, false, false, false, false, false, false, false, false, false, false, false, false, false, false, false, false, false, false, false, false, false, false, false, false, false, false, false, false, false, false, false, false, false, false, false, false, false, false, false, false, false, false, false, false, false, false, false, false, false, false, false, false, false, false, false, false, false, false, false, false, false, false, false, false, false, false, false, false, false, false, false, false, false, false, false, false, false, false, false, false, false, false, false, false, false, false, false, false, false, false, false]"
      - "decl f27: <35>"
      - "  retn []"
      - "decl f28: <36>"
      - "  retn [0, 0, 0, 0, 0, 0, 0, 0, 0, 0, 0, 0, 0, 0, 0, 0, 0, 0, 0, 0, 0, 0, 0, 0, 0, 0, 0, 0, 0, 0, 0, 0]"
      - "decl f29: <37>"
      - "  retn []"
      - "decl f30: <38>"
      - "  retn [false, false, false, false, false, false, false, false, false, false, false, false, false, false, false, false, false, false, false, false, false, false, false, false, false, false, false, false, false, false, false, false, false, false, false, false, false, false, false, false, false, false, false, false, false, false, false, false, false, false, false, false, false, false, false, false, false, false, false, false, false, false, false, false, false, false, false, false, false, false, false, false, false, false, false, false, false, false, false, false, false, false, false, false, false, false, false, false, false, false, false, false, false, false, false, false, false, false, false, false, false, false, false, false, false, false, false, false, false, false, false, false, false, false, false, false, false, false, false, false, false, false, false, false, false, false, false, false, false, false, false, false, false, false, false, false, false, false, false, false, false, false, false, false, false, false, false, false, false, false, false, false, false, false, false, false, false, false, false, false, false, false, false, false, false, false, false, false, false, false, false, false, false, false, false, false, false, false, false, false, false, false, false, false, false, false, false, false, false, false, false, false, false, false, false, false, false, false, false, false, false, false, false, false, false, false, false, false, false, false, false, false, false, false, false, false, false, false, false, false, false, false, false, false, false, false, false, false, false, false, false, false, false, false, false, false, false, false, false, false, false, false, false, false, false, false, false, false, false, false, false, false, false]"
      - "decl f31: <39>"
      - "  retn []"
      - "decl f32: <40>"
      - "  retn [0, 0, 0, 0, 0, 0, 0, 0, 0, 0, 0, 0, 0, 0, 0, 0, 0, 0, 0, 0, 0, 0, 0, 0, 0, 0, 0, 0, 0, 0, 0, 0]"
      - "decl f33: <41>"
      - "  retn []"
      - "decl f34: <42>"
      - "  retn [false, false, false, false, false, false, false, false, false, false, false, false, false, false, false, false, false, false, false, false, false, false, false, false, false, false, false, false, false, false, false, false, false, false, false, false, false, false, false, false, false, false, false, false, false, false, false, false, false, false, false, false, false, false, false, false, false, false, false, false, false, false, false, false, false, false, false, false, false, false, false, false, false, false, false, false, false, false, false, false, false, false, false, false, false, false, false, false, false, false, false, false, false, false, false, false, false, false, false, false, false, false, false, false, false, false, false, false, false, false, false, false, false, false, false, false, false, false, false, false, false, false, false, false, false, false, false, false, false, false, false, false, false, false, false, false, false, false, false, false, false, false, false, false, false, false, false, false, false, false, false, false, false, false, false, false, false, false, false, false, false, false, false, false, false, false, false, false, false, false, false, false, false, false, false, false, false, false, false, false, false, false, false, false, false, false, false, false, false, false, false, false, false, false, false, false, false, false, false, false, false, false, false, false, false, false, false, false, false, false, false, false, false, false, false, false, false, false, false, false, false, false, false, false, false, false, false, false, false, false, false, false, false, false, false, false, false, false, false, false, false, false, false, false, false, false, false, false, false, false, false, false, false, false, false, false, false, false, false, false, false, false, false, false, false, false, false, false, false, false, false, false, false, false, false, false, false, false, false, false, false, false, false, false, false, false, false, false, false, false, false, false, false, false, false, false, false, false, false, false, false, false, false, false, false, false, false, false, false, false, false, false, false, false, false, false, false, false, false, false, false, false, false, false, false, false, false, false, false, false, false, false, false, false, false, false, false, false, false, false, false, false, false, false, false, false, false, false, false, false, false, false, false, false, false, false, false, false, false, false, false, false, false, false, false, false, false, false, false, false, false, false, false, false, false, false, false, false, false, false, false, false, false, false, false, false, false, false, false, false, false, false, false, false, false, false, false, false, false, false, false, false, false, false, false, false, false, false, false, false, false, false, false, false, false, false, false, false, false, false, false, false, false, false, false, false, false, false, false, false, false, false, false, false, false, false, false, false, false, false, false, false, false, false, false, false, false, false, false, false, false, false, false, false, false, false, false, false, false, false, false, false, false, false, false, false, false, false, false, false, false, false, false, false, false, false, false, false, false, false, false, false, false, false, false, false, false, false, false, false, false, false, false, false, false, false, false, false, false, false, false, false, false, false, false, false]"
      - "decl f35: <43>"
      - "  retn []group"
      - "decl f36: <44>"
      - "  retn [0, 0, 0, 0, 0, 0, 0, 0, 0, 0, 0, 0, 0, 0, 0, 0, 0, 0, 0, 0, 0, 0, 0, 0, 0, 0, 0, 0, 0, 0, 0, 0, 0, 0, 0, 0, 0, 0, 0, 0, 0, 0, 0, 0, 0, 0, 0, 0, 0, 0, 0, 0, 0, 0, 0, 0, 0, 0, 0, 0, 0, 0, 0, 0]"
      - "decl f37: <45>"
      - "  retn []group"
      - "decl f38: <46>"
      - "  retn [false, false, false, false, false, false, false, false, false, false, false, false, false, false, false, false, false, false, false, false, false, false, false, false, false, false, false, false, false, false, false, false, false, false, false, false, false, false, false, false, false, false, false, false, false, false, false, false, false, false, false, false, false, false, false, false, false, false, false, false, false, false, false, false, false, false, false, false, false, false, false, false, false, false, false, false, false, false, false, false, false, false, false, false, false, false, false, false, false, false, false, false, false, false, false, false, false, false, false, false, false, false, false, false, false, false, false, false, false, false, false, false, false, false, false, false, false, false, false, false, false, false, false, false, false, false, false, false, false, false, false, false, false, false, false, false, false, false, false, false, false, false, false, false, false, false, false, false, false, false, false, false, false, false, false, false, false, false, false, false, false, false, false, false, false, false, false, false, false, false, false, false, false, false, false, false, false, false, false, false, false, false, false, false, false, false, false, false, false, false, false, false, false, false, false, false, false, false, false, false, false, false, false, false, false, false, false, false, false, false, false, false, false, false, false, false, false, false, false, false, false, false, false, false, false, false, false, false, false, false, false, false, false, false, false, false, false, false, false, false, false, false, false, false, false, false, false, false, false, false, false, false, false, false, false, false, false, false, false, false, false, false, false, false, false, false, false, false, false, false, false, false, false, false, false, false, false, false, false, false, false, false, false, false, false, false, false, false, false, false, false, false, false, false, false, false, false, false, false, false, false, false, false, false, false, false, false, false, false, false, false, false, false, false, false, false, false, false, false, false, false, false, false, false, false, false, false, false, false, false, false, false, false, false, false, false, false, false, false, false, false, false, false, false, false, false, false, false, false, false, false, false, false, false, false, false, false, false, false, false, false, false, false, false, false, false, false, false, false, false, false, false, false, false, false, false, false, false, false, false, false, false, false, false, false, false, false, false, false, false, false, false, false, false, false, false, false, false, false, false, false, false, false, false, false, false, false, false, false, false, false, false, false, false, false, false, false, false, false, false, false, false, false, false, false, false, false, false, false, false, false, false, false, false, false, false, false, false, false, false, false, false, false, false, false, false, false, false, false, false, false, false, false, false, false, false, false, false, false, false, false, false, false, false, false, false, false, false, false, false, false, false, false, false, false, false, false, false, false, false, false, false, false, false, false, false, false, false, false, false, false, false, false, false, false, false, false, false, false, false, false, false, false, false, false, false]"
      - "decl f39: <47>"
      - "  retn []group"
      - "decl f40: <48>"
      - "  retn [0, 0, 0, 0, 0, 0, 0, 0, 0, 0, 0, 0, 0, 0, 0, 0, 0, 0, 0, 0, 0, 0, 0, 0, 0, 0, 0, 0, 0, 0, 0, 0, 0, 0, 0, 0, 0, 0, 0, 0, 0, 0, 0, 0, 0, 0, 0, 0, 0, 0, 0, 0, 0, 0, 0, 0, 0, 0, 0, 0, 0, 0, 0, 0]"
      - "decl f41: <49>"
      - "  retn []group"
      - "decl f42: <50>"
      - "  retn [false, false, false, false, false, false, false, false]"
      - "decl f43: <51>"
      - "  retn 0"
      - "decl f44: <52>"
      - "  retn [0]"
      - "decl f45: <53>"
      - "  retn 0"
      - "decl f46: <54>"
      - "  retn [false, false, false, false, false, false, false, false]"
      - "decl f47: <55>"
      - "  retn 0"
      - "decl f48: <56>"
      - "  retn [0]"
      - "decl f49: <57>"
      - "  retn 0"
      - "decl f50: <58>"
      - "  retn [false, false, false, false, false, false, false, false, false, false, false, false, false, false, false, false]"
      - "decl f51: <59>"
      - "  retn 0"
      - "decl f52: <60>"
      - "  retn [0, 0]"
      - "decl f53: <61>"
      - "  retn 0"
      - "decl f54: <62>"
      - "  retn [false, false, false, false, false, false, false, false, false, false, false, false, false, false, false, false]"
      - "decl f55: <63>"
      - "  retn 0"
      - "decl f56: <64>"
      - "  retn [0, 0]"
      - "decl f57: <65>"
      - "  retn 0"
      - "decl f58: <66>"
      - "  retn [false, false, false, false, false, false, false, false, false, false, false, false, false, false, false, false, false, false, false, false, false, false, false, false, false, false, false, false, false, false, false, false]"
      - "decl f59: <67>"
      - "  retn 0"
      - "decl f60: <68>"
      - "  retn [0, 0, 0, 0]"
      - "decl f61: <69>"
      - "  retn 0"
      - "decl f62: <70>"
      - "  retn [false, false, false, false, false, false, false, false, false, false, false, false, false, false, false, false, false, false, false, false, false, false, false, false, false, false, false, false, false, false, false, false]"
      - "decl f63: <71>"
      - "  retn 0"
      - "decl f64: <72>"
      - "  retn [0, 0, 0, 0]"
      - "decl f65: <73>"
      - "  retn 0"
      - "decl f66: <74>"
      - "  retn [false, false, false, false, false, false, false, false, false, false, false, false, false, false, false, false, false, false, false, false, false, false, false, false, false, false, false, false, false, false, false, false, false, false, false, false, false, false, false, false, false, false, false, false, false, false, false, false, false, false, false, false, false, false, false, false, false, false, false, false, false, false, false, false]"
      - "decl f67: <75>"
      - "  retn 0"
      - "decl f68: <76>"
      - "  retn [0, 0, 0, 0, 0, 0, 0, 0]"
      - "decl f69: <77>"
      - "  retn 0"
      - "decl f70: <78>"
      - "  retn [false, false, false, false, false, false, false, false, false, false, false, false, false, false, false, false, false, false, false, false, false, false, false, false, false, false, false, false, false, false, false, false, false, false, false, false, false, false, false, false, false, false, false, false, false, false, false, false, false, false, false, false, false, false, false, false, false, false, false, false, false, false, false, false]"
      - "decl f71: <79>"
      - "  retn 0"
      - "decl f72: <80>"
      - "  retn [0, 0, 0, 0, 0, 0, 0, 0]"
      - "decl f73: <81>"
      - "  retn 0"
      - "decl f74: <82>"
      - "  retn [false, false, false, false, false, false, false, false, false, false, false, false, false, false, false, false, false, false, false, false, false, false, false, false, false, false, false, false, false, false, false, false, false, false, false, false, false, false, false, false, false, false, false, false, false, false, false, false, false, false, false, false, false, false, false, false, false, false, false, false, false, false, false, false, false, false, false, false, false, false, false, false, false, false, false, false, false, false, false, false, false, false, false, false, false, false, false, false, false, false, false, false, false, false, false, false, false, false, false, false, false, false, false, false, false, false, false, false, false, false, false, false, false, false, false, false, false, false, false, false, false, false, false, false, false, false, false, false]"
      - "decl f75: <83>"
      - "  retn 0"
      - "decl f76: <84>"
      - "  retn [0, 0, 0, 0, 0, 0, 0, 0, 0, 0, 0, 0, 0, 0, 0, 0]"
      - "decl f77: <85>"
      - "  retn 0"
      - "decl f78: <86>"
      - "  retn [false, false, false, false, false, false, false, false, false, false, false, false, false, false, false, false, false, false, false, false, false, false, false, false, false, false, false, false, false, false, false, false, false, false, false, false, false, false, false, false, false, false, false, false, false, false, false, false, false, false, false, false, false, false, false, false, false, false, false, false, false, false, false, false, false, false, false, false, false, false, false, false, false, false, false, false, false, false, false, false, false, false, false, false, false, false, false, false, false, false, false, false, false, false, false, false, false, false, false, false, false, false, false, false, false, false, false, false, false, false, false, false, false, false, false, false, false, false, false, false, false, false, false, false, false, false, false, false]"
      - "decl f79: <87>"
      - "  retn 0"
      - "decl f80: <88>"
      - "  retn [0, 0, 0, 0, 0, 0, 0, 0, 0, 0, 0, 0, 0, 0, 0, 0]"
      - "decl f81: <89>"
      - "  retn 0"
      - "decl f82: <90>"
      - "  retn [false, false, false, false, false, false, false, false]"
      - "decl f83: <91>"
      - "  retn 0"
      - "decl f84: <92>"
      - "  retn [0]"
      - "decl f85: <93>"
      - "  retn 0"
      - "decl f86: <94>"
      - "  retn [false, false, false, false, false, false, false, false]"
      - "decl f87: <95>"
      - "  retn 0"
      - "decl f88: <96>"
      - "  retn [0]"
      - "decl f89: <97>"
      - "  retn 0"
      - "decl f90: <98>"
      - "  retn [false, false, false, false, false, false, false, false, false, false, false, false, false, false, false, false]"
      - "decl f91: <99>"
      - "  retn 0"
      - "decl f92: <100>"
      - "  retn [0, 0]"
      - "decl f93: <101>"
      - "  retn 0"
      - "decl f94: <102>"
      - "  retn [false, false, false, false, false, false, false, false, false, false, false, false, false, false, false, false]"
      - "decl f95: <103>"
      - "  retn 0"
      - "decl f96: <104>"
      - "  retn [0, 0]"
      - "decl f97: <105>"
      - "  retn 0"
      - "decl f98: <106>"
      - "  retn [false, false, false, false, false, false, false, false, false, false, false, false, false, false, false, false, false, false, false, false, false, false, false, false, false, false, false, false, false, false, false, false]"
      - "decl f99: <107>"
      - "  retn 0"
      - "decl f100: <108>"
      - "  retn [0, 0, 0, 0]"
      - "decl f101: <109>"
      - "  retn 0"
      - "decl f102: <110>"
      - "  retn [false, false, false, false, false, false, false, false, false, false, false, false, false, false, false, false, false, false, false, false, false, false, false, false, false, false, false, false, false, false, false, false]"
      - "decl f103: <111>"
      - "  retn 0"
      - "decl f104: <112>"
      - "  retn [0, 0, 0, 0]"
      - "decl f105: <113>"
      - "  retn 0"
      - "decl f106: <114>"
      - "  retn [false, false, false, false, false, false, false, false, false, false, false, false, false, false, false, false, false, false, false, false, false, false, false, false, false, false, false, false, false, false, false, false, false, false, false, false, false, false, false, false, false, false, false, false, false, false, false, false, false, false, false, false, false, false, false, false, false, false, false, false, false, false, false, false]"
      - "decl f107: <115>"
      - "  retn 0"
      - "decl f108: <116>"
      - "  retn [0, 0, 0, 0, 0, 0, 0, 0]"
      - "decl f109: <117>"
      - "  retn 0"
      - "decl f110: <118>"
      - "  retn [false, false, false, false, false, false, false, false, false, false, false, false, false, false, false, false, false, false, false, false, false, false, false, false, false, false, false, false, false, false, false, false, false, false, false, false, false, false, false, false, false, false, false, false, false, false, false, false, false, false, false, false, false, false, false, false, false, false, false, false, false, false, false, false]"
      - "decl f111: <119>"
      - "  retn 0"
      - "decl f112: <120>"
      - "  retn [0, 0, 0, 0, 0, 0, 0, 0]"
      - "decl f113: <121>"
      - "  retn 0"
      - "decl f114: <122>"
      - "  retn [false, false, false, false, false, false, false, false, false, false, false, false, false, false, false, false, false, false, false, false, false, false, false, false, false, false, false, false, false, false, false, false, false, false, false, false, false, false, false, false, false, false, false, false, false, false, false, false, false, false, false, false, false, false, false, false, false, false, false, false, false, false, false, false, false, false, false, false, false, false, false, false, false, false, false, false, false, false, false, false, false, false, false, false, false, false, false, false, false, false, false, false, false, false, false, false, false, false, false, false, false, false, false, false, false, false, false, false, false, false, false, false, false, false, false, false, false, false, false, false, false, false, false, false, false, false, false, false]"
      - "decl f115: <123>"
      - "  retn 0"
      - "decl f116: <124>"
      - "  retn [0, 0, 0, 0, 0, 0, 0, 0, 0, 0, 0, 0, 0, 0, 0, 0]"
      - "decl f117: <125>"
      - "  retn 0"
      - "decl f118: <126>"
      - "  retn [false, false, false, false, false, false, false, false, false, false, false, false, false, false, false, false, false, false, false, false, false, false, false, false, false, false, false, false, false, false, false, false, false, false, false, false, false, false, false, false, false, false, false, false, false, false, false, false, false, false, false, false, false, false, false, false, false, false, false, false, false, false, false, false, false, false, false, false, false, false, false, false, false, false, false, false, false, false, false, false, false, false, false, false, false, false, false, false, false, false, false, false, false, false, false, false, false, false, false, false, false, false, false, false, false, false, false, false, false, false, false, false, false, false, false, false, false, false, false, false, false, false, false, false, false, false, false, false]"
      - "decl f119: <127>"
      - "  retn 0"
      - "decl f120: <128>"
      - "  retn [0, 0, 0, 0, 0, 0, 0, 0, 0, 0, 0, 0, 0, 0, 0, 0]"
      - "decl f121: <129>"
      - "  retn 0"
      - ""
    output:
      - input_file: inputs/ascii.in
        output:
          registers:
            r:
              type: char
              value: a
      - input_file: inputs/escaped_unicode1.in
        output:
          registers:
            r:
              type: char
              value: "\\u{f}"
      - input_file: inputs/escaped_unicode2.in
        output:
          registers:
            r:
              type: char
              value: "\\u{e5}"
      - input_file: inputs/escaped_unicode3.in
        output:
          registers:
            r:
              type: char
              value: "\\u{4e0}"
      - input_file: inputs/escaped_unicode4.in
        output:
          registers:
            r:
              type: char
              value: "\\u{2764}"
      - input_file: inputs/escaped_unicode5.in
        output:
          registers:
            r:
              type: char
              value: "\\u{1f622}"
      - input_file: inputs/escaped_unicode6.in
        output:
          registers:
            r:
              type: char
              value: "\\u{10001f}"
      - input_file: inputs/escaped.in
        output:
          registers:
            r:
              type: char
              value: "\\'"
      - input_file: inputs/hex1.in
        output:
          registers:
            r:
              type: char
              value: "*"
      - input_file: inputs/hex2.in
        output:
          registers:
            r:
              type: char
              value: "\\u{7f}"
      - input_file: inputs/unicode1.in
        output:
          registers:
            r:
              type: char
              value: "\\u{e00f}"
      - input_file: inputs/unicode2.in
        output:
          registers:
            r:
              type: char
              value: "\\u{e5}"
      - input_file: inputs/unicode3.in
        output:
          registers:
            r:
              type: char
              value: "\\u{4e0}"
      - input_file: inputs/unicode4.in
        output:
          registers:
            r:
              type: char
              value: "\\u{2764}"
      - input_file: inputs/unicode5.in
        output:
          registers:
            r:
              type: char
              value: "\\u{1f62d}"
<<<<<<< HEAD
    initial_ast: 3aeae44579b43c8dc6399001ff0150c93c2fad026c5ca8aabffcfb19859c246f
    imports_resolved_ast: cd8e86e206f64e7ac126a8cd9336c0c521b8b5d81d35f3d0d4d10787aab1673b
    canonicalized_ast: cd8e86e206f64e7ac126a8cd9336c0c521b8b5d81d35f3d0d4d10787aab1673b
    type_inferenced_ast: fa75cd79ebeaed9ccf7c493922ee49d67da083579b7a70e42c4e833d7a958067
=======
    initial_ast: d25b70b18df5c4d67f148ce9fdace98ca1ecdb36a4cada896791c805d41afb13
    imports_resolved_ast: f9c703dc75598fbe31afae13e5c7e43a70f6fd9599d67e56b826de42d834272e
    canonicalized_ast: f9c703dc75598fbe31afae13e5c7e43a70f6fd9599d67e56b826de42d834272e
    type_inferenced_ast: 8d840eeed4a9f288d2e59570077e2304d3930372897af58e56b5955780d8fc2b
>>>>>>> 03f78d56
<|MERGE_RESOLUTION|>--- conflicted
+++ resolved
@@ -353,14 +353,7 @@
             r:
               type: char
               value: "\\u{1f62d}"
-<<<<<<< HEAD
-    initial_ast: 3aeae44579b43c8dc6399001ff0150c93c2fad026c5ca8aabffcfb19859c246f
-    imports_resolved_ast: cd8e86e206f64e7ac126a8cd9336c0c521b8b5d81d35f3d0d4d10787aab1673b
-    canonicalized_ast: cd8e86e206f64e7ac126a8cd9336c0c521b8b5d81d35f3d0d4d10787aab1673b
-    type_inferenced_ast: fa75cd79ebeaed9ccf7c493922ee49d67da083579b7a70e42c4e833d7a958067
-=======
-    initial_ast: d25b70b18df5c4d67f148ce9fdace98ca1ecdb36a4cada896791c805d41afb13
-    imports_resolved_ast: f9c703dc75598fbe31afae13e5c7e43a70f6fd9599d67e56b826de42d834272e
-    canonicalized_ast: f9c703dc75598fbe31afae13e5c7e43a70f6fd9599d67e56b826de42d834272e
-    type_inferenced_ast: 8d840eeed4a9f288d2e59570077e2304d3930372897af58e56b5955780d8fc2b
->>>>>>> 03f78d56
+    initial_ast: 5613b610373382f54c2572a7d6266f342add819481e59c3c4cf469e32ba5e301
+    imports_resolved_ast: 05b556f04e2e826f302c47380fbf769c2db3f3ff3a2925b4bacf785e6777f641
+    canonicalized_ast: 05b556f04e2e826f302c47380fbf769c2db3f3ff3a2925b4bacf785e6777f641
+    type_inferenced_ast: a082c700cefe34009dc4a98d1cf009c4d8149e041c65c7da9bc37ba972c5f3c4