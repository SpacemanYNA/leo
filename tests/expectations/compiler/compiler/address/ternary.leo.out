---
namespace: Compile
expectation: Pass
outputs:
  - circuit:
      num_public_variables: 0
      num_private_variables: 1023
      num_constraints: 1023
      at: 278a8c597ed67e116cc48c47a1562d13c8f44f0d3d4b6b5e32772fddd0030a74
      bt: 237d059231a317253c171aeef490039b72d3b47dbaf95aba5648c9c46581f080
      ct: 88c5ce74e34d546286a456cc2945c4a58b5c73402d4405c5b72e7b7d65450971
    ir:
      - "decl f0: <0>"
      - "  store &v1, ((v0), (), (), ())"
      - "  store &v3, aleo1qnr4dkkvkgfqph0vzc3y6z2eu975wnpz2925ntjccd5cfqxtyu8sta57j8"
      - "  store &v4, aleo18qgam03qe483tdrcc3fkqwpp38ehff4a2xma6lu7hams6lfpgcpq3dq05r"
      - "  eq &v5, v2, aleo1qnr4dkkvkgfqph0vzc3y6z2eu975wnpz2925ntjccd5cfqxtyu8sta57j8"
      - "  eq &v6, aleo18qgam03qe483tdrcc3fkqwpp38ehff4a2xma6lu7hams6lfpgcpq3dq05r, v2"
      - "  eq &v7, aleo1qnr4dkkvkgfqph0vzc3y6z2eu975wnpz2925ntjccd5cfqxtyu8sta57j8, v2"
      - "  pick &v8, v5, v6, v7"
      - "  retn v8"
      - ""
    output:
      - input_file: inputs/address1.in
        output:
          registers:
            a:
              type: bool
              value: "false"
      - input_file: inputs/address2.in
        output:
          registers:
            a:
              type: bool
              value: "false"
<<<<<<< HEAD
    initial_ast: 5f939877f13f823b4d1550cff32835d1adfde7c4cb50a985baf2fe49f505874e
    imports_resolved_ast: 5f939877f13f823b4d1550cff32835d1adfde7c4cb50a985baf2fe49f505874e
    canonicalized_ast: 5f939877f13f823b4d1550cff32835d1adfde7c4cb50a985baf2fe49f505874e
    type_inferenced_ast: 371066672fdee157779360f5958c14ef7a28c39332c62d00e9ee77a0e73bcf13
=======
    initial_ast: 6f8e7a94ccb702790204360959a2673abf6b53027fccaaa9feed8a4e41ee05c1
    imports_resolved_ast: e3570e385d638499b9ce95f0266f87e1c5bd72f7ddcd2718fee3f8f7080cf218
    canonicalized_ast: e3570e385d638499b9ce95f0266f87e1c5bd72f7ddcd2718fee3f8f7080cf218
    type_inferenced_ast: c29bc0a2616f928552e44d4e46c363c5707b986737e825855fd0a6165bfa55f3
>>>>>>> 0e96bf8d
<|MERGE_RESOLUTION|>--- conflicted
+++ resolved
@@ -4,22 +4,11 @@
 outputs:
   - circuit:
       num_public_variables: 0
-      num_private_variables: 1023
-      num_constraints: 1023
-      at: 278a8c597ed67e116cc48c47a1562d13c8f44f0d3d4b6b5e32772fddd0030a74
-      bt: 237d059231a317253c171aeef490039b72d3b47dbaf95aba5648c9c46581f080
-      ct: 88c5ce74e34d546286a456cc2945c4a58b5c73402d4405c5b72e7b7d65450971
-    ir:
-      - "decl f0: <0>"
-      - "  store &v1, ((v0), (), (), ())"
-      - "  store &v3, aleo1qnr4dkkvkgfqph0vzc3y6z2eu975wnpz2925ntjccd5cfqxtyu8sta57j8"
-      - "  store &v4, aleo18qgam03qe483tdrcc3fkqwpp38ehff4a2xma6lu7hams6lfpgcpq3dq05r"
-      - "  eq &v5, v2, aleo1qnr4dkkvkgfqph0vzc3y6z2eu975wnpz2925ntjccd5cfqxtyu8sta57j8"
-      - "  eq &v6, aleo18qgam03qe483tdrcc3fkqwpp38ehff4a2xma6lu7hams6lfpgcpq3dq05r, v2"
-      - "  eq &v7, aleo1qnr4dkkvkgfqph0vzc3y6z2eu975wnpz2925ntjccd5cfqxtyu8sta57j8, v2"
-      - "  pick &v8, v5, v6, v7"
-      - "  retn v8"
-      - ""
+      num_private_variables: 1022
+      num_constraints: 1022
+      at: 1b42ef63a212d2ea51cab07171c8fb1438112afdbd14501470c2477b9eeb4c99
+      bt: 15054154626f1ae748008fc4ed9a650c3873b608988ff31312fe4049957dfffb
+      ct: dbda9de51fe9897456cbbcc3b450ed7d66185fb6018c7a0c72414784f29b2ad4
     output:
       - input_file: inputs/address1.in
         output:
@@ -33,14 +22,7 @@
             a:
               type: bool
               value: "false"
-<<<<<<< HEAD
-    initial_ast: 5f939877f13f823b4d1550cff32835d1adfde7c4cb50a985baf2fe49f505874e
-    imports_resolved_ast: 5f939877f13f823b4d1550cff32835d1adfde7c4cb50a985baf2fe49f505874e
-    canonicalized_ast: 5f939877f13f823b4d1550cff32835d1adfde7c4cb50a985baf2fe49f505874e
-    type_inferenced_ast: 371066672fdee157779360f5958c14ef7a28c39332c62d00e9ee77a0e73bcf13
-=======
     initial_ast: 6f8e7a94ccb702790204360959a2673abf6b53027fccaaa9feed8a4e41ee05c1
     imports_resolved_ast: e3570e385d638499b9ce95f0266f87e1c5bd72f7ddcd2718fee3f8f7080cf218
     canonicalized_ast: e3570e385d638499b9ce95f0266f87e1c5bd72f7ddcd2718fee3f8f7080cf218
-    type_inferenced_ast: c29bc0a2616f928552e44d4e46c363c5707b986737e825855fd0a6165bfa55f3
->>>>>>> 0e96bf8d
+    type_inferenced_ast: c29bc0a2616f928552e44d4e46c363c5707b986737e825855fd0a6165bfa55f3