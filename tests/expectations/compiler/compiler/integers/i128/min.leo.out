---
namespace: Compile
expectation: Pass
outputs:
  - circuit:
      num_public_variables: 0
      num_private_variables: 2
      num_constraints: 2
      at: 401937c524c61a28b4fab76d7a1f85bb628850012af62362a0922610372faf92
      bt: cdf9a9cee4f2edf55111a95ae60bde9801080f6bde638a5c79273a39a2f9f7f5
      ct: 643d5437104296e21d906ecb15b2c96ad278f20cfc4af53b12bb6069bd853726
    ir:
      - "decl f0: <0>"
      - "  store &v1, ((v0), (), (), ())"
      - "  store &v3, -170141183460469231731687303715884105728"
      - "  eq &v4, v2, true"
      - "  retn v4"
      - "decl f1: <5>"
      - "  retn [false, false, false, false, false, false, false, false, false, false, false, false, false, false, false, false, false, false, false, false, false, false, false, false, false, false, false, false, false, false, false, false, false, false, false, false, false, false, false, false, false, false, false, false, false, false, false, false, false, false, false, false, false, false, false, false, false, false, false, false, false, false, false, false, false, false, false, false, false, false, false, false, false, false, false, false, false, false, false, false, false, false, false, false, false, false, false, false, false, false, false, false, false, false, false, false, false, false, false, false, false, false, false, false, false, false, false, false, false, false, false, false, false, false, false, false, false, false, false, false, false, false, false, false, false, false, false, false, false, false, false, false, false, false, false, false, false, false, false, false, false, false, false, false, false, false, false, false, false, false, false, false, false, false, false, false, false, false, false, false, false, false, false, false, false, false, false, false, false, false, false, false, false, false, false, false, false, false, false, false, false, false, false, false, false, false, false, false, false, false, false, false, false, false, false, false, false, false, false, false, false, false, false, false, false, false, false, false, false, false, false, false, false, false, false, false, false, false, false, false, false, false, false, false, false, false, false, false, false, false, false, false, false, false, false, false, false, false, false, false, false, false, false, false, false, false, false, false, false, false, false, false, false, false, false, false]"
      - "decl f2: <6>"
      - "  retn aleo1qnr4dkkvkgfqph0vzc3y6z2eu975wnpz2925ntjccd5cfqxtyu8sta57j8"
      - "decl f3: <7>"
      - "  retn [0, 0, 0, 0, 0, 0, 0, 0, 0, 0, 0, 0, 0, 0, 0, 0, 0, 0, 0, 0, 0, 0, 0, 0, 0, 0, 0, 0, 0, 0, 0, 0]"
      - "decl f4: <8>"
      - "  retn aleo1qnr4dkkvkgfqph0vzc3y6z2eu975wnpz2925ntjccd5cfqxtyu8sta57j8"
      - "decl f5: <9>"
      - "  retn [false, false, false, false, false, false, false, false, false, false, false, false, false, false, false, false, false, false, false, false, false, false, false, false, false, false, false, false, false, false, false, false, false, false, false, false, false, false, false, false, false, false, false, false, false, false, false, false, false, false, false, false, false, false, false, false, false, false, false, false, false, false, false, false, false, false, false, false, false, false, false, false, false, false, false, false, false, false, false, false, false, false, false, false, false, false, false, false, false, false, false, false, false, false, false, false, false, false, false, false, false, false, false, false, false, false, false, false, false, false, false, false, false, false, false, false, false, false, false, false, false, false, false, false, false, false, false, false, false, false, false, false, false, false, false, false, false, false, false, false, false, false, false, false, false, false, false, false, false, false, false, false, false, false, false, false, false, false, false, false, false, false, false, false, false, false, false, false, false, false, false, false, false, false, false, false, false, false, false, false, false, false, false, false, false, false, false, false, false, false, false, false, false, false, false, false, false, false, false, false, false, false, false, false, false, false, false, false, false, false, false, false, false, false, false, false, false, false, false, false, false, false, false, false, false, false, false, false, false, false, false, false, false, false, false, false, false, false, false, false, false, false, false, false, false, false, false, false, false, false, false, false, false, false, false, false]"
      - "decl f6: <10>"
      - "  retn aleo1qnr4dkkvkgfqph0vzc3y6z2eu975wnpz2925ntjccd5cfqxtyu8sta57j8"
      - "decl f7: <11>"
      - "  retn [0, 0, 0, 0, 0, 0, 0, 0, 0, 0, 0, 0, 0, 0, 0, 0, 0, 0, 0, 0, 0, 0, 0, 0, 0, 0, 0, 0, 0, 0, 0, 0]"
      - "decl f8: <12>"
      - "  retn aleo1qnr4dkkvkgfqph0vzc3y6z2eu975wnpz2925ntjccd5cfqxtyu8sta57j8"
      - "decl f9: <13>"
      - "  retn [false]"
      - "decl f10: <14>"
      - "  retn false"
      - "decl f11: <15>"
      - "  retn [0]"
      - "decl f12: <16>"
      - "  retn false"
      - "decl f13: <17>"
      - "  retn [false]"
      - "decl f14: <18>"
      - "  retn false"
      - "decl f15: <19>"
      - "  retn [0]"
      - "decl f16: <20>"
      - "  retn false"
      - "decl f17: <21>"
      - "  retn [false, false, false, false, false, false, false, false, false, false, false, false, false, false, false, false, false, false, false, false, false, false, false, false, false, false, false, false, false, false, false, false, false, false, false, false, false, false, false, false, false, false, false, false, false, false, false, false, false, false, false, false, false, false, false, false, false, false, false, false, false, false, false, false, false, false, false, false, false, false, false, false, false, false, false, false, false, false, false, false, false, false, false, false, false, false, false, false, false, false, false, false, false, false, false, false, false, false, false, false, false, false, false, false, false, false, false, false, false, false, false, false, false, false, false, false, false, false, false, false, false, false, false, false, false, false, false, false, false, false, false, false, false, false, false, false, false, false, false, false, false, false, false, false, false, false, false, false, false, false, false, false, false, false, false, false, false, false, false, false, false, false, false, false, false, false, false, false, false, false, false, false, false, false, false, false, false, false, false, false, false, false, false, false, false, false, false, false, false, false, false, false, false, false, false, false, false, false, false, false, false, false, false, false, false, false, false, false, false, false, false, false, false, false, false, false, false, false, false, false, false, false, false, false, false, false, false, false, false, false, false, false, false, false, false, false, false, false, false, false, false, false, false, false, false, false, false, false, false, false, false, false, false]"
      - "decl f18: <22>"
      - "  retn 'a'"
      - "decl f19: <23>"
      - "  retn [0, 0, 0, 0, 0, 0, 0, 0, 0, 0, 0, 0, 0, 0, 0, 0, 0, 0, 0, 0, 0, 0, 0, 0, 0, 0, 0, 0, 0, 0, 0, 0]"
      - "decl f20: <24>"
      - "  retn 'a'"
      - "decl f21: <25>"
      - "  retn [false, false, false, false, false, false, false, false, false, false, false, false, false, false, false, false, false, false, false, false, false, false, false, false, false, false, false, false, false, false, false, false, false, false, false, false, false, false, false, false, false, false, false, false, false, false, false, false, false, false, false, false, false, false, false, false, false, false, false, false, false, false, false, false, false, false, false, false, false, false, false, false, false, false, false, false, false, false, false, false, false, false, false, false, false, false, false, false, false, false, false, false, false, false, false, false, false, false, false, false, false, false, false, false, false, false, false, false, false, false, false, false, false, false, false, false, false, false, false, false, false, false, false, false, false, false, false, false, false, false, false, false, false, false, false, false, false, false, false, false, false, false, false, false, false, false, false, false, false, false, false, false, false, false, false, false, false, false, false, false, false, false, false, false, false, false, false, false, false, false, false, false, false, false, false, false, false, false, false, false, false, false, false, false, false, false, false, false, false, false, false, false, false, false, false, false, false, false, false, false, false, false, false, false, false, false, false, false, false, false, false, false, false, false, false, false, false, false, false, false, false, false, false, false, false, false, false, false, false, false, false, false, false, false, false, false, false, false, false, false, false, false, false, false, false, false, false, false, false, false, false, false, false]"
      - "decl f22: <26>"
      - "  retn 'a'"
      - "decl f23: <27>"
      - "  retn [0, 0, 0, 0, 0, 0, 0, 0, 0, 0, 0, 0, 0, 0, 0, 0, 0, 0, 0, 0, 0, 0, 0, 0, 0, 0, 0, 0, 0, 0, 0, 0]"
      - "decl f24: <28>"
      - "  retn 'a'"
      - "decl f25: <29>"
      - "  retn [false, false, false, false, false, false, false, false, false, false, false, false, false, false, false, false, false, false, false, false, false, false, false, false, false, false, false, false, false, false, false, false, false, false, false, false, false, false, false, false, false, false, false, false, false, false, false, false, false, false, false, false, false, false, false, false, false, false, false, false, false, false, false, false, false, false, false, false, false, false, false, false, false, false, false, false, false, false, false, false, false, false, false, false, false, false, false, false, false, false, false, false, false, false, false, false, false, false, false, false, false, false, false, false, false, false, false, false, false, false, false, false, false, false, false, false, false, false, false, false, false, false, false, false, false, false, false, false, false, false, false, false, false, false, false, false, false, false, false, false, false, false, false, false, false, false, false, false, false, false, false, false, false, false, false, false, false, false, false, false, false, false, false, false, false, false, false, false, false, false, false, false, false, false, false, false, false, false, false, false, false, false, false, false, false, false, false, false, false, false, false, false, false, false, false, false, false, false, false, false, false, false, false, false, false, false, false, false, false, false, false, false, false, false, false, false, false, false, false, false, false, false, false, false, false, false, false, false, false, false, false, false, false, false, false, false, false, false, false, false, false, false, false, false, false, false, false, false, false, false, false, false, false]"
      - "decl f26: <30>"
      - "  retn []"
      - "decl f27: <31>"
      - "  retn [0, 0, 0, 0, 0, 0, 0, 0, 0, 0, 0, 0, 0, 0, 0, 0, 0, 0, 0, 0, 0, 0, 0, 0, 0, 0, 0, 0, 0, 0, 0, 0]"
      - "decl f28: <32>"
      - "  retn []"
      - "decl f29: <33>"
      - "  retn [false, false, false, false, false, false, false, false, false, false, false, false, false, false, false, false, false, false, false, false, false, false, false, false, false, false, false, false, false, false, false, false, false, false, false, false, false, false, false, false, false, false, false, false, false, false, false, false, false, false, false, false, false, false, false, false, false, false, false, false, false, false, false, false, false, false, false, false, false, false, false, false, false, false, false, false, false, false, false, false, false, false, false, false, false, false, false, false, false, false, false, false, false, false, false, false, false, false, false, false, false, false, false, false, false, false, false, false, false, false, false, false, false, false, false, false, false, false, false, false, false, false, false, false, false, false, false, false, false, false, false, false, false, false, false, false, false, false, false, false, false, false, false, false, false, false, false, false, false, false, false, false, false, false, false, false, false, false, false, false, false, false, false, false, false, false, false, false, false, false, false, false, false, false, false, false, false, false, false, false, false, false, false, false, false, false, false, false, false, false, false, false, false, false, false, false, false, false, false, false, false, false, false, false, false, false, false, false, false, false, false, false, false, false, false, false, false, false, false, false, false, false, false, false, false, false, false, false, false, false, false, false, false, false, false, false, false, false, false, false, false, false, false, false, false, false, false, false, false, false, false, false, false]"
      - "decl f30: <34>"
      - "  retn []"
      - "decl f31: <35>"
      - "  retn [0, 0, 0, 0, 0, 0, 0, 0, 0, 0, 0, 0, 0, 0, 0, 0, 0, 0, 0, 0, 0, 0, 0, 0, 0, 0, 0, 0, 0, 0, 0, 0]"
      - "decl f32: <36>"
      - "  retn []"
      - "decl f33: <37>"
      - "  retn [false, false, false, false, false, false, false, false, false, false, false, false, false, false, false, false, false, false, false, false, false, false, false, false, false, false, false, false, false, false, false, false, false, false, false, false, false, false, false, false, false, false, false, false, false, false, false, false, false, false, false, false, false, false, false, false, false, false, false, false, false, false, false, false, false, false, false, false, false, false, false, false, false, false, false, false, false, false, false, false, false, false, false, false, false, false, false, false, false, false, false, false, false, false, false, false, false, false, false, false, false, false, false, false, false, false, false, false, false, false, false, false, false, false, false, false, false, false, false, false, false, false, false, false, false, false, false, false, false, false, false, false, false, false, false, false, false, false, false, false, false, false, false, false, false, false, false, false, false, false, false, false, false, false, false, false, false, false, false, false, false, false, false, false, false, false, false, false, false, false, false, false, false, false, false, false, false, false, false, false, false, false, false, false, false, false, false, false, false, false, false, false, false, false, false, false, false, false, false, false, false, false, false, false, false, false, false, false, false, false, false, false, false, false, false, false, false, false, false, false, false, false, false, false, false, false, false, false, false, false, false, false, false, false, false, false, false, false, false, false, false, false, false, false, false, false, false, false, false, false, false, false, false, false, false, false, false, false, false, false, false, false, false, false, false, false, false, false, false, false, false, false, false, false, false, false, false, false, false, false, false, false, false, false, false, false, false, false, false, false, false, false, false, false, false, false, false, false, false, false, false, false, false, false, false, false, false, false, false, false, false, false, false, false, false, false, false, false, false, false, false, false, false, false, false, false, false, false, false, false, false, false, false, false, false, false, false, false, false, false, false, false, false, false, false, false, false, false, false, false, false, false, false, false, false, false, false, false, false, false, false, false, false, false, false, false, false, false, false, false, false, false, false, false, false, false, false, false, false, false, false, false, false, false, false, false, false, false, false, false, false, false, false, false, false, false, false, false, false, false, false, false, false, false, false, false, false, false, false, false, false, false, false, false, false, false, false, false, false, false, false, false, false, false, false, false, false, false, false, false, false, false, false, false, false, false, false, false, false, false, false, false, false, false, false, false, false, false, false, false, false, false, false, false, false, false, false, false, false, false, false, false, false, false, false, false, false, false, false, false, false, false, false, false, false, false, false, false, false, false, false, false, false, false, false, false, false, false, false, false, false, false, false, false, false, false, false, false, false, false, false, false, false, false, false, false]"
      - "decl f34: <38>"
      - "  retn []group"
      - "decl f35: <39>"
      - "  retn [0, 0, 0, 0, 0, 0, 0, 0, 0, 0, 0, 0, 0, 0, 0, 0, 0, 0, 0, 0, 0, 0, 0, 0, 0, 0, 0, 0, 0, 0, 0, 0, 0, 0, 0, 0, 0, 0, 0, 0, 0, 0, 0, 0, 0, 0, 0, 0, 0, 0, 0, 0, 0, 0, 0, 0, 0, 0, 0, 0, 0, 0, 0, 0]"
      - "decl f36: <40>"
      - "  retn []group"
      - "decl f37: <41>"
      - "  retn [false, false, false, false, false, false, false, false, false, false, false, false, false, false, false, false, false, false, false, false, false, false, false, false, false, false, false, false, false, false, false, false, false, false, false, false, false, false, false, false, false, false, false, false, false, false, false, false, false, false, false, false, false, false, false, false, false, false, false, false, false, false, false, false, false, false, false, false, false, false, false, false, false, false, false, false, false, false, false, false, false, false, false, false, false, false, false, false, false, false, false, false, false, false, false, false, false, false, false, false, false, false, false, false, false, false, false, false, false, false, false, false, false, false, false, false, false, false, false, false, false, false, false, false, false, false, false, false, false, false, false, false, false, false, false, false, false, false, false, false, false, false, false, false, false, false, false, false, false, false, false, false, false, false, false, false, false, false, false, false, false, false, false, false, false, false, false, false, false, false, false, false, false, false, false, false, false, false, false, false, false, false, false, false, false, false, false, false, false, false, false, false, false, false, false, false, false, false, false, false, false, false, false, false, false, false, false, false, false, false, false, false, false, false, false, false, false, false, false, false, false, false, false, false, false, false, false, false, false, false, false, false, false, false, false, false, false, false, false, false, false, false, false, false, false, false, false, false, false, false, false, false, false, false, false, false, false, false, false, false, false, false, false, false, false, false, false, false, false, false, false, false, false, false, false, false, false, false, false, false, false, false, false, false, false, false, false, false, false, false, false, false, false, false, false, false, false, false, false, false, false, false, false, false, false, false, false, false, false, false, false, false, false, false, false, false, false, false, false, false, false, false, false, false, false, false, false, false, false, false, false, false, false, false, false, false, false, false, false, false, false, false, false, false, false, false, false, false, false, false, false, false, false, false, false, false, false, false, false, false, false, false, false, false, false, false, false, false, false, false, false, false, false, false, false, false, false, false, false, false, false, false, false, false, false, false, false, false, false, false, false, false, false, false, false, false, false, false, false, false, false, false, false, false, false, false, false, false, false, false, false, false, false, false, false, false, false, false, false, false, false, false, false, false, false, false, false, false, false, false, false, false, false, false, false, false, false, false, false, false, false, false, false, false, false, false, false, false, false, false, false, false, false, false, false, false, false, false, false, false, false, false, false, false, false, false, false, false, false, false, false, false, false, false, false, false, false, false, false, false, false, false, false, false, false, false, false, false, false, false, false, false, false, false, false, false, false, false, false, false, false, false, false, false, false, false]"
      - "decl f38: <42>"
      - "  retn []group"
      - "decl f39: <43>"
      - "  retn [0, 0, 0, 0, 0, 0, 0, 0, 0, 0, 0, 0, 0, 0, 0, 0, 0, 0, 0, 0, 0, 0, 0, 0, 0, 0, 0, 0, 0, 0, 0, 0, 0, 0, 0, 0, 0, 0, 0, 0, 0, 0, 0, 0, 0, 0, 0, 0, 0, 0, 0, 0, 0, 0, 0, 0, 0, 0, 0, 0, 0, 0, 0, 0]"
      - "decl f40: <44>"
      - "  retn []group"
      - "decl f41: <45>"
      - "  retn [false, false, false, false, false, false, false, false]"
      - "decl f42: <46>"
      - "  retn 0"
      - "decl f43: <47>"
      - "  retn [0]"
      - "decl f44: <48>"
      - "  retn 0"
      - "decl f45: <49>"
      - "  retn [false, false, false, false, false, false, false, false]"
      - "decl f46: <50>"
      - "  retn 0"
      - "decl f47: <51>"
      - "  retn [0]"
      - "decl f48: <52>"
      - "  retn 0"
      - "decl f49: <53>"
      - "  retn [false, false, false, false, false, false, false, false, false, false, false, false, false, false, false, false]"
      - "decl f50: <54>"
      - "  retn 0"
      - "decl f51: <55>"
      - "  retn [0, 0]"
      - "decl f52: <56>"
      - "  retn 0"
      - "decl f53: <57>"
      - "  retn [false, false, false, false, false, false, false, false, false, false, false, false, false, false, false, false]"
      - "decl f54: <58>"
      - "  retn 0"
      - "decl f55: <59>"
      - "  retn [0, 0]"
      - "decl f56: <60>"
      - "  retn 0"
      - "decl f57: <61>"
      - "  retn [false, false, false, false, false, false, false, false, false, false, false, false, false, false, false, false, false, false, false, false, false, false, false, false, false, false, false, false, false, false, false, false]"
      - "decl f58: <62>"
      - "  retn 0"
      - "decl f59: <63>"
      - "  retn [0, 0, 0, 0]"
      - "decl f60: <64>"
      - "  retn 0"
      - "decl f61: <65>"
      - "  retn [false, false, false, false, false, false, false, false, false, false, false, false, false, false, false, false, false, false, false, false, false, false, false, false, false, false, false, false, false, false, false, false]"
      - "decl f62: <66>"
      - "  retn 0"
      - "decl f63: <67>"
      - "  retn [0, 0, 0, 0]"
      - "decl f64: <68>"
      - "  retn 0"
      - "decl f65: <69>"
      - "  retn [false, false, false, false, false, false, false, false, false, false, false, false, false, false, false, false, false, false, false, false, false, false, false, false, false, false, false, false, false, false, false, false, false, false, false, false, false, false, false, false, false, false, false, false, false, false, false, false, false, false, false, false, false, false, false, false, false, false, false, false, false, false, false, false]"
      - "decl f66: <70>"
      - "  retn 0"
      - "decl f67: <71>"
      - "  retn [0, 0, 0, 0, 0, 0, 0, 0]"
      - "decl f68: <72>"
      - "  retn 0"
      - "decl f69: <73>"
      - "  retn [false, false, false, false, false, false, false, false, false, false, false, false, false, false, false, false, false, false, false, false, false, false, false, false, false, false, false, false, false, false, false, false, false, false, false, false, false, false, false, false, false, false, false, false, false, false, false, false, false, false, false, false, false, false, false, false, false, false, false, false, false, false, false, false]"
      - "decl f70: <74>"
      - "  retn 0"
      - "decl f71: <75>"
      - "  retn [0, 0, 0, 0, 0, 0, 0, 0]"
      - "decl f72: <76>"
      - "  retn 0"
      - "decl f73: <77>"
      - "  retn [false, false, false, false, false, false, false, false, false, false, false, false, false, false, false, false, false, false, false, false, false, false, false, false, false, false, false, false, false, false, false, false, false, false, false, false, false, false, false, false, false, false, false, false, false, false, false, false, false, false, false, false, false, false, false, false, false, false, false, false, false, false, false, false, false, false, false, false, false, false, false, false, false, false, false, false, false, false, false, false, false, false, false, false, false, false, false, false, false, false, false, false, false, false, false, false, false, false, false, false, false, false, false, false, false, false, false, false, false, false, false, false, false, false, false, false, false, false, false, false, false, false, false, false, false, false, false, false]"
      - "decl f74: <78>"
      - "  retn 0"
      - "decl f75: <79>"
      - "  retn [0, 0, 0, 0, 0, 0, 0, 0, 0, 0, 0, 0, 0, 0, 0, 0]"
      - "decl f76: <80>"
      - "  retn 0"
      - "decl f77: <81>"
      - "  retn [false, false, false, false, false, false, false, false, false, false, false, false, false, false, false, false, false, false, false, false, false, false, false, false, false, false, false, false, false, false, false, false, false, false, false, false, false, false, false, false, false, false, false, false, false, false, false, false, false, false, false, false, false, false, false, false, false, false, false, false, false, false, false, false, false, false, false, false, false, false, false, false, false, false, false, false, false, false, false, false, false, false, false, false, false, false, false, false, false, false, false, false, false, false, false, false, false, false, false, false, false, false, false, false, false, false, false, false, false, false, false, false, false, false, false, false, false, false, false, false, false, false, false, false, false, false, false, false]"
      - "decl f78: <82>"
      - "  retn 0"
      - "decl f79: <83>"
      - "  retn [0, 0, 0, 0, 0, 0, 0, 0, 0, 0, 0, 0, 0, 0, 0, 0]"
      - "decl f80: <84>"
      - "  retn 0"
      - "decl f81: <85>"
      - "  retn [false, false, false, false, false, false, false, false]"
      - "decl f82: <86>"
      - "  retn 0"
      - "decl f83: <87>"
      - "  retn [0]"
      - "decl f84: <88>"
      - "  retn 0"
      - "decl f85: <89>"
      - "  retn [false, false, false, false, false, false, false, false]"
      - "decl f86: <90>"
      - "  retn 0"
      - "decl f87: <91>"
      - "  retn [0]"
      - "decl f88: <92>"
      - "  retn 0"
      - "decl f89: <93>"
      - "  retn [false, false, false, false, false, false, false, false, false, false, false, false, false, false, false, false]"
      - "decl f90: <94>"
      - "  retn 0"
      - "decl f91: <95>"
      - "  retn [0, 0]"
      - "decl f92: <96>"
      - "  retn 0"
      - "decl f93: <97>"
      - "  retn [false, false, false, false, false, false, false, false, false, false, false, false, false, false, false, false]"
      - "decl f94: <98>"
      - "  retn 0"
      - "decl f95: <99>"
      - "  retn [0, 0]"
      - "decl f96: <100>"
      - "  retn 0"
      - "decl f97: <101>"
      - "  retn [false, false, false, false, false, false, false, false, false, false, false, false, false, false, false, false, false, false, false, false, false, false, false, false, false, false, false, false, false, false, false, false]"
      - "decl f98: <102>"
      - "  retn 0"
      - "decl f99: <103>"
      - "  retn [0, 0, 0, 0]"
      - "decl f100: <104>"
      - "  retn 0"
      - "decl f101: <105>"
      - "  retn [false, false, false, false, false, false, false, false, false, false, false, false, false, false, false, false, false, false, false, false, false, false, false, false, false, false, false, false, false, false, false, false]"
      - "decl f102: <106>"
      - "  retn 0"
      - "decl f103: <107>"
      - "  retn [0, 0, 0, 0]"
      - "decl f104: <108>"
      - "  retn 0"
      - "decl f105: <109>"
      - "  retn [false, false, false, false, false, false, false, false, false, false, false, false, false, false, false, false, false, false, false, false, false, false, false, false, false, false, false, false, false, false, false, false, false, false, false, false, false, false, false, false, false, false, false, false, false, false, false, false, false, false, false, false, false, false, false, false, false, false, false, false, false, false, false, false]"
      - "decl f106: <110>"
      - "  retn 0"
      - "decl f107: <111>"
      - "  retn [0, 0, 0, 0, 0, 0, 0, 0]"
      - "decl f108: <112>"
      - "  retn 0"
      - "decl f109: <113>"
      - "  retn [false, false, false, false, false, false, false, false, false, false, false, false, false, false, false, false, false, false, false, false, false, false, false, false, false, false, false, false, false, false, false, false, false, false, false, false, false, false, false, false, false, false, false, false, false, false, false, false, false, false, false, false, false, false, false, false, false, false, false, false, false, false, false, false]"
      - "decl f110: <114>"
      - "  retn 0"
      - "decl f111: <115>"
      - "  retn [0, 0, 0, 0, 0, 0, 0, 0]"
      - "decl f112: <116>"
      - "  retn 0"
      - "decl f113: <117>"
      - "  retn [false, false, false, false, false, false, false, false, false, false, false, false, false, false, false, false, false, false, false, false, false, false, false, false, false, false, false, false, false, false, false, false, false, false, false, false, false, false, false, false, false, false, false, false, false, false, false, false, false, false, false, false, false, false, false, false, false, false, false, false, false, false, false, false, false, false, false, false, false, false, false, false, false, false, false, false, false, false, false, false, false, false, false, false, false, false, false, false, false, false, false, false, false, false, false, false, false, false, false, false, false, false, false, false, false, false, false, false, false, false, false, false, false, false, false, false, false, false, false, false, false, false, false, false, false, false, false, false]"
      - "decl f114: <118>"
      - "  retn 0"
      - "decl f115: <119>"
      - "  retn [0, 0, 0, 0, 0, 0, 0, 0, 0, 0, 0, 0, 0, 0, 0, 0]"
      - "decl f116: <120>"
      - "  retn 0"
      - "decl f117: <121>"
      - "  retn [false, false, false, false, false, false, false, false, false, false, false, false, false, false, false, false, false, false, false, false, false, false, false, false, false, false, false, false, false, false, false, false, false, false, false, false, false, false, false, false, false, false, false, false, false, false, false, false, false, false, false, false, false, false, false, false, false, false, false, false, false, false, false, false, false, false, false, false, false, false, false, false, false, false, false, false, false, false, false, false, false, false, false, false, false, false, false, false, false, false, false, false, false, false, false, false, false, false, false, false, false, false, false, false, false, false, false, false, false, false, false, false, false, false, false, false, false, false, false, false, false, false, false, false, false, false, false, false]"
      - "decl f118: <122>"
      - "  retn 0"
      - "decl f119: <123>"
      - "  retn [0, 0, 0, 0, 0, 0, 0, 0, 0, 0, 0, 0, 0, 0, 0, 0]"
      - "decl f120: <124>"
      - "  retn 0"
      - ""
    output:
      - input_file: "../input/dummy.in"
        output:
          registers:
            r0:
              type: bool
              value: "true"
<<<<<<< HEAD
    initial_ast: d452023492a25792c16256808bf2ca510c8bfc9c01144009f964560eb5201c48
    imports_resolved_ast: a9153a695b628041729464afc20718c766f86100ed17b3cc3cdf8a2252890801
    canonicalized_ast: a9153a695b628041729464afc20718c766f86100ed17b3cc3cdf8a2252890801
    type_inferenced_ast: 4ff68ff684639aded8a0f64205a4cdaf24ce4a3e5f5aaa1dba50789ce3b2e1ed
=======
    initial_ast: 8803f7df207d3cb1088de69d3376b08af01f410d74181e5cf65957ea68ee51fc
    imports_resolved_ast: 233bb70370b69b43b3f70ed52cf98088787f2dfa6b4e5265b6028d4469470d07
    canonicalized_ast: 233bb70370b69b43b3f70ed52cf98088787f2dfa6b4e5265b6028d4469470d07
    type_inferenced_ast: cd6ebf1116acf784c9573a84c3c440513dc674d92ef2b81abe2ca2570651f623
>>>>>>> d621ee72
<|MERGE_RESOLUTION|>--- conflicted
+++ resolved
@@ -263,14 +263,7 @@
             r0:
               type: bool
               value: "true"
-<<<<<<< HEAD
-    initial_ast: d452023492a25792c16256808bf2ca510c8bfc9c01144009f964560eb5201c48
-    imports_resolved_ast: a9153a695b628041729464afc20718c766f86100ed17b3cc3cdf8a2252890801
-    canonicalized_ast: a9153a695b628041729464afc20718c766f86100ed17b3cc3cdf8a2252890801
-    type_inferenced_ast: 4ff68ff684639aded8a0f64205a4cdaf24ce4a3e5f5aaa1dba50789ce3b2e1ed
-=======
-    initial_ast: 8803f7df207d3cb1088de69d3376b08af01f410d74181e5cf65957ea68ee51fc
-    imports_resolved_ast: 233bb70370b69b43b3f70ed52cf98088787f2dfa6b4e5265b6028d4469470d07
-    canonicalized_ast: 233bb70370b69b43b3f70ed52cf98088787f2dfa6b4e5265b6028d4469470d07
-    type_inferenced_ast: cd6ebf1116acf784c9573a84c3c440513dc674d92ef2b81abe2ca2570651f623
->>>>>>> d621ee72
+    initial_ast: 497c4b1b93f29239dcecce1b90ccb11c7bee6371063c7787d094b878f6c47249
+    imports_resolved_ast: 8bebfaa59205b956504f7a3be065e3d2245536f486ebd3e795c812513e46fc3e
+    canonicalized_ast: 8bebfaa59205b956504f7a3be065e3d2245536f486ebd3e795c812513e46fc3e
+    type_inferenced_ast: ea7d7f2a82cd25af3dee84d8a02441e042be97aab6787f28efc679eace704554