--- conflicted
+++ resolved
@@ -17,13 +17,7 @@
               type: bool
               value: "true"
     initial_ast: d5f73dffc3d0874bb5bc1febecb66798357c6d31b2a383094e028abd015cc1df
-<<<<<<< HEAD
+    ir: d304dd159664dae682b2308239f182006aa38f87a897f428fd0ca98deff22af3
     imports_resolved_ast: 18bfe875d376b9aa401246daba682ecbb63f455118ada47a1d9f24e29130dc14
     canonicalized_ast: 18bfe875d376b9aa401246daba682ecbb63f455118ada47a1d9f24e29130dc14
-    type_inferenced_ast: 24d31fe0b06a4a59a0ee656dd4e55c1f6e34015f1aea6ab5fa8d2abc1c910d02
-=======
-    ir: d304dd159664dae682b2308239f182006aa38f87a897f428fd0ca98deff22af3
-    imports_resolved_ast: 6859208abcf130926a1aeec6722247709b46a1716c5b3c57e663587b4704e2c3
-    canonicalized_ast: 6859208abcf130926a1aeec6722247709b46a1716c5b3c57e663587b4704e2c3
-    type_inferenced_ast: accfa2ded380009d4858915f88fad0e0a904b8cd4c6f896a89f6c0a2f98fd212
->>>>>>> 3626fbdb
+    type_inferenced_ast: 24d31fe0b06a4a59a0ee656dd4e55c1f6e34015f1aea6ab5fa8d2abc1c910d02