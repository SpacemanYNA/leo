--- conflicted
+++ resolved
@@ -265,14 +265,7 @@
             r0:
               type: bool
               value: "true"
-<<<<<<< HEAD
-    initial_ast: 72809f016a8bd9e8a51dbd14186cf3dddd6845d1ecc30f7ef9d7d8bcc7f17f67
-    imports_resolved_ast: 211ca84ca438f8f75b25218a7bd6cf1fb5740b170666d0dfb805ed6e5ac6acc0
-    canonicalized_ast: 211ca84ca438f8f75b25218a7bd6cf1fb5740b170666d0dfb805ed6e5ac6acc0
-    type_inferenced_ast: f6e94143090d48b43c605d69338073f67a3fee5a6fe4628d5e793704c8d9ee1f
-=======
-    initial_ast: 14c60c2f2b4181f32f4b0f47e862f57f9850199e0d56d96fa09fb2a7580c48ce
-    imports_resolved_ast: 42db75b37789032515b363fa123579af4d193ddce8eae80c08ddab813d1e2140
-    canonicalized_ast: 42db75b37789032515b363fa123579af4d193ddce8eae80c08ddab813d1e2140
-    type_inferenced_ast: ad718226de84ae7b2177672feed39c2fe47f12ad15308667397f35db24f3177a
->>>>>>> 03f78d56
+    initial_ast: cd722d3a7125cf2a2de804e4d4a2ca16459c018086a5efecd42b3e3d6912389d
+    imports_resolved_ast: 52389eda1aea9af487b425f224ecf452e4acf1d7c6c4aa0be2ac5d1a508d5d19
+    canonicalized_ast: 52389eda1aea9af487b425f224ecf452e4acf1d7c6c4aa0be2ac5d1a508d5d19
+    type_inferenced_ast: ddb362ca9b99a9222e114ec3f4344f2edb6a4891c948b7e7ea773bac8896c809