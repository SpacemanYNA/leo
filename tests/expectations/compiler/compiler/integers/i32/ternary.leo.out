--- conflicted
+++ resolved
@@ -270,14 +270,7 @@
             r0:
               type: bool
               value: "true"
-<<<<<<< HEAD
-    initial_ast: fc33236dab953b0452c48368e4680789c8e247bc08b36a781cb8295b269e970e
-    imports_resolved_ast: f198687e495a1bf6b434c64267cfdf30795cd9b42ed5237118439e1cd378eaec
-    canonicalized_ast: f198687e495a1bf6b434c64267cfdf30795cd9b42ed5237118439e1cd378eaec
-    type_inferenced_ast: ea2b09848aa8c267d40772e80b3da7413742725d2728c6fab762ac541813c08c
-=======
-    initial_ast: 72946e91c7e07c604e481d27180cd86f98dd4dd96061a242a7f65e514878d13b
-    imports_resolved_ast: 22b03b168bbbc4b78b426ab9d46a29de492088ac08a1bfe1dbea7f50780164e4
-    canonicalized_ast: 22b03b168bbbc4b78b426ab9d46a29de492088ac08a1bfe1dbea7f50780164e4
-    type_inferenced_ast: 34ee039e77cd0187dda4a248c4814373ea2371e7e3a458aeb7c67d1683794d6b
->>>>>>> d621ee72
+    initial_ast: a2f6123072015f7a109e6201ee2e65d8cd257d6d8f3fe6466f9b02759ebac7c9
+    imports_resolved_ast: 0523fbe9c0846fba705bd4c9a6c98f69db6623eb8556c00df20b85d486386f1a
+    canonicalized_ast: 0523fbe9c0846fba705bd4c9a6c98f69db6623eb8556c00df20b85d486386f1a
+    type_inferenced_ast: dcb1481515ecae01890a4d62368d732c118488c32f3a402e15f6c5537889e831