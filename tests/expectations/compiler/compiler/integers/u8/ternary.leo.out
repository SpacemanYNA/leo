---
namespace: Compile
expectation: Pass
outputs:
  - circuit:
      num_public_variables: 0
      num_private_variables: 57
      num_constraints: 65
      at: 6ca5aa1c2420257add5d19eb6cbc36311e0d0f3011eaca9021b46a8b52bfdcf6
      bt: a416bc7062f5efde10b1ca7a5b0491ac0d8048b1c155fdbc8975123411a4012e
      ct: ca55aa8b9463d0f1a785b07dba9a4d0d2896531b1e8a66ce467bbfeb8e94ccf1
    ir:
      - "decl f0: <0>"
      - "  store &v1, ((v0), (), (), ())"
      - "  pick &v6, v2, v3, v4"
      - "  store &v7, v6"
      - "  eq &v8, v7, v5"
      - "  retn v8"
      - ""
    output:
      - input_file: u8_t.in
        output:
          registers:
            r0:
              type: bool
              value: "true"
      - input_file: u8_f.in
        output:
          registers:
            r0:
              type: bool
              value: "true"
<<<<<<< HEAD
    initial_ast: 272e23288fab133fd7a44a46e468019c987797e58519c3b4e537108470d0c96f
    imports_resolved_ast: 272e23288fab133fd7a44a46e468019c987797e58519c3b4e537108470d0c96f
    canonicalized_ast: 272e23288fab133fd7a44a46e468019c987797e58519c3b4e537108470d0c96f
    type_inferenced_ast: b4daab92c8cc5a1629598eccc4ed5febc975f9e933895ae317607a64cedb94ee
=======
    initial_ast: 74e87cd14415c4e1c4d2d89bbe56ee8ca5fc988df4cc894381b4a087fa409095
    imports_resolved_ast: 1053cc0938a288e698fbbcd5e62f8a6472303e3230452a99ebb7b2385a987b40
    canonicalized_ast: 1053cc0938a288e698fbbcd5e62f8a6472303e3230452a99ebb7b2385a987b40
    type_inferenced_ast: 5003313707fcca85529aca7f24a0aa4de4c6770f169330f054c20ccecafe3ac5
>>>>>>> 0e96bf8d
<|MERGE_RESOLUTION|>--- conflicted
+++ resolved
@@ -4,19 +4,11 @@
 outputs:
   - circuit:
       num_public_variables: 0
-      num_private_variables: 57
-      num_constraints: 65
-      at: 6ca5aa1c2420257add5d19eb6cbc36311e0d0f3011eaca9021b46a8b52bfdcf6
-      bt: a416bc7062f5efde10b1ca7a5b0491ac0d8048b1c155fdbc8975123411a4012e
-      ct: ca55aa8b9463d0f1a785b07dba9a4d0d2896531b1e8a66ce467bbfeb8e94ccf1
-    ir:
-      - "decl f0: <0>"
-      - "  store &v1, ((v0), (), (), ())"
-      - "  pick &v6, v2, v3, v4"
-      - "  store &v7, v6"
-      - "  eq &v8, v7, v5"
-      - "  retn v8"
-      - ""
+      num_private_variables: 56
+      num_constraints: 64
+      at: a15ec92a38acf1a47952df144e5299f49dbde96fbe1a3f3b2af4bbca483d65aa
+      bt: 90a2489533355ee3e27d5cf485612441ec10e21923eb78e6be21633ce11fa8f1
+      ct: 4c2d67fc6e1c4ad44f323c1b958ed94313153573aa72a3c0f0d25b17b54e63bc
     output:
       - input_file: u8_t.in
         output:
@@ -30,14 +22,7 @@
             r0:
               type: bool
               value: "true"
-<<<<<<< HEAD
-    initial_ast: 272e23288fab133fd7a44a46e468019c987797e58519c3b4e537108470d0c96f
-    imports_resolved_ast: 272e23288fab133fd7a44a46e468019c987797e58519c3b4e537108470d0c96f
-    canonicalized_ast: 272e23288fab133fd7a44a46e468019c987797e58519c3b4e537108470d0c96f
-    type_inferenced_ast: b4daab92c8cc5a1629598eccc4ed5febc975f9e933895ae317607a64cedb94ee
-=======
     initial_ast: 74e87cd14415c4e1c4d2d89bbe56ee8ca5fc988df4cc894381b4a087fa409095
     imports_resolved_ast: 1053cc0938a288e698fbbcd5e62f8a6472303e3230452a99ebb7b2385a987b40
     canonicalized_ast: 1053cc0938a288e698fbbcd5e62f8a6472303e3230452a99ebb7b2385a987b40
-    type_inferenced_ast: 5003313707fcca85529aca7f24a0aa4de4c6770f169330f054c20ccecafe3ac5
->>>>>>> 0e96bf8d
+    type_inferenced_ast: 5003313707fcca85529aca7f24a0aa4de4c6770f169330f054c20ccecafe3ac5