---
namespace: Compile
expectation: Pass
outputs:
  - circuit:
      num_public_variables: 0
      num_private_variables: 767
      num_constraints: 767
      at: 871ad1f41437712602635fe28ccd7c5a237b51da2b4c882457ea0afcf7df5fd6
      bt: 7ded9181651a948b65174e3f70f194418c4984a16c54cf54a78c5d25751a4d52
      ct: 0f9a6248a1361a58e39ca6155eda0925bb73964146e94f9261d8763e2fd10e5a
    output:
      - input_file: u128.in
        output:
          registers:
            r0:
              type: bool
              value: "true"
    initial_ast: dd23f6a81b63202f9f3d4b84ab1be12f8b4ca25fe2bff21aff3b836f42e3ba7c
<<<<<<< HEAD
    imports_resolved_ast: d96c787c614518cf9e0327211740ba62ca2abe3ce1cd94abe9c1d536ddd82da2
    canonicalized_ast: d96c787c614518cf9e0327211740ba62ca2abe3ce1cd94abe9c1d536ddd82da2
    type_inferenced_ast: 46b7d57723ee597b0679cd4691942d1b795b790d84e4f74a2948d98b954b37fc
=======
    ir: 2dc962ef8472c9672906380c741780ffb5d6111be10f4d170f6478419bdd3aed
    imports_resolved_ast: 3b6a296a1a11a53e9625bbdcaa21d9e49fd2f6d239126fe581956c8b3ee52808
    canonicalized_ast: 3b6a296a1a11a53e9625bbdcaa21d9e49fd2f6d239126fe581956c8b3ee52808
    type_inferenced_ast: a776d77a34f1d412c44b4b387dd6371678437a7fe1a2d52a527eee39d25502fe
>>>>>>> 3626fbdb
<|MERGE_RESOLUTION|>--- conflicted
+++ resolved
@@ -17,13 +17,7 @@
               type: bool
               value: "true"
     initial_ast: dd23f6a81b63202f9f3d4b84ab1be12f8b4ca25fe2bff21aff3b836f42e3ba7c
-<<<<<<< HEAD
+    ir: 2dc962ef8472c9672906380c741780ffb5d6111be10f4d170f6478419bdd3aed
     imports_resolved_ast: d96c787c614518cf9e0327211740ba62ca2abe3ce1cd94abe9c1d536ddd82da2
     canonicalized_ast: d96c787c614518cf9e0327211740ba62ca2abe3ce1cd94abe9c1d536ddd82da2
-    type_inferenced_ast: 46b7d57723ee597b0679cd4691942d1b795b790d84e4f74a2948d98b954b37fc
-=======
-    ir: 2dc962ef8472c9672906380c741780ffb5d6111be10f4d170f6478419bdd3aed
-    imports_resolved_ast: 3b6a296a1a11a53e9625bbdcaa21d9e49fd2f6d239126fe581956c8b3ee52808
-    canonicalized_ast: 3b6a296a1a11a53e9625bbdcaa21d9e49fd2f6d239126fe581956c8b3ee52808
-    type_inferenced_ast: a776d77a34f1d412c44b4b387dd6371678437a7fe1a2d52a527eee39d25502fe
->>>>>>> 3626fbdb
+    type_inferenced_ast: 46b7d57723ee597b0679cd4691942d1b795b790d84e4f74a2948d98b954b37fc