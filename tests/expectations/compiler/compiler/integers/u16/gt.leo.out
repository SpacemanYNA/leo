--- conflicted
+++ resolved
@@ -4,18 +4,11 @@
 outputs:
   - circuit:
       num_public_variables: 0
-      num_private_variables: 114
-      num_constraints: 114
-      at: abd1586e1d29849a40b11ed1eef72b8cf69473390667db30b5cc9f90224bacec
-      bt: e70c91b69d60e8db3b32780963dc9057ae255b8120484a9c7642145297a6006b
-      ct: 1e1930b0bfcd18365697cc1922dc88913f6dcbdc4dc9ed5cf6c7d5369433f722
-    ir:
-      - "decl f0: <0>"
-      - "  store &v1, ((v0), (), (), ())"
-      - "  gt &v5, v2, v3"
-      - "  eq &v6, v5, v4"
-      - "  assert v6"
-      - ""
+      num_private_variables: 113
+      num_constraints: 113
+      at: 800702d0776e95fee2689e79fcfe570db9fbd128310fc88565e72d322bea0407
+      bt: 417dc25c14bf36db410808a30f2263083728f1158cbf74a81bd8d8b5cba878d9
+      ct: 92784334fb47e5a53eb972ec42d95f97470117bb6839cf2d46e8fcbd38a662f9
     output:
       - input_file: u16_g.in
         output:
@@ -23,14 +16,7 @@
       - input_file: u16_f.in
         output:
           registers: {}
-<<<<<<< HEAD
-    initial_ast: 0f3a1a5d083f4ad877f96fb294e98f362ae9b7cb0ec1bdf766212e6c70d53203
-    imports_resolved_ast: 0f3a1a5d083f4ad877f96fb294e98f362ae9b7cb0ec1bdf766212e6c70d53203
-    canonicalized_ast: 4e54d9039dd9c87d6ba6e3960b4796514177bbfd12712ec31d1f91aab982af87
-    type_inferenced_ast: e95cd667c71b5cde42ff4f58ad0c2b5596ac4c2e8fcc98195ec79541e0d0bb64
-=======
     initial_ast: 07aa194712e885c67e73bd8ce425b09aa0b11a0597fd28e2b6b861c2890a7dbf
     imports_resolved_ast: 231524382ea49aaeaf23500d8a69077e9887112149376aaf109db5564be5795d
     canonicalized_ast: eaf322b01507a005c104038484ae66e335c9b18c5c92048f3ea2a56eef1f25b7
-    type_inferenced_ast: 783f9b1a4ef87fe2a9b6843f6b8ed749e364290779815c4a20d0c6f585e55962
->>>>>>> 0e96bf8d
+    type_inferenced_ast: 783f9b1a4ef87fe2a9b6843f6b8ed749e364290779815c4a20d0c6f585e55962