---
namespace: Compile
expectation: Pass
outputs:
  - circuit:
      num_public_variables: 0
      num_private_variables: 114
      num_constraints: 114
      at: 6b7e12ec6a361ee9c604947b85d15ae53527e4b0776d96e2cea3f4b7fd744497
      bt: 7ae8e66f0de3367556ff7ea1262ff1e9ee307f6067910f189c9dd1e98e7bad26
      ct: 1e1930b0bfcd18365697cc1922dc88913f6dcbdc4dc9ed5cf6c7d5369433f722
    output:
      - input_file: u16_f.in
        output:
          registers:
            r0:
              type: bool
              value: "false"
      - input_file: u16_e.in
        output:
          registers:
            r0:
              type: bool
              value: "true"
      - input_file: u16_l.in
        output:
          registers:
            r0:
              type: bool
              value: "false"
    initial_ast: 94f75bb15bae08771b1b39e4ba887113a53fdf161dc50a488af2b952bca5afe2
<<<<<<< HEAD
    imports_resolved_ast: bc826a848d40d9b52596e9d27ee87652bb5329ee9abaa4acf9de9c8c14a18182
    canonicalized_ast: bc826a848d40d9b52596e9d27ee87652bb5329ee9abaa4acf9de9c8c14a18182
    type_inferenced_ast: 7a2033b43d138ba92ce401f813da04129974ff06597cd1db4b3f614e9b2c877f
=======
    ir: e44a39a59976034e3a6e418df999ae25d688e9c9d083b736cbeb5f4f91158d35
    imports_resolved_ast: 43bfcf45e6f3b4072e79a03c1e406bf0ac65313fffd43507defafaec438185e2
    canonicalized_ast: 43bfcf45e6f3b4072e79a03c1e406bf0ac65313fffd43507defafaec438185e2
    type_inferenced_ast: 1fd25f69fdfc59d81eb82a430c7a3813a06ff10dd4c9fdee4af9defc65bc1e37
>>>>>>> 3626fbdb
<|MERGE_RESOLUTION|>--- conflicted
+++ resolved
@@ -29,13 +29,7 @@
               type: bool
               value: "false"
     initial_ast: 94f75bb15bae08771b1b39e4ba887113a53fdf161dc50a488af2b952bca5afe2
-<<<<<<< HEAD
+    ir: e44a39a59976034e3a6e418df999ae25d688e9c9d083b736cbeb5f4f91158d35
     imports_resolved_ast: bc826a848d40d9b52596e9d27ee87652bb5329ee9abaa4acf9de9c8c14a18182
     canonicalized_ast: bc826a848d40d9b52596e9d27ee87652bb5329ee9abaa4acf9de9c8c14a18182
-    type_inferenced_ast: 7a2033b43d138ba92ce401f813da04129974ff06597cd1db4b3f614e9b2c877f
-=======
-    ir: e44a39a59976034e3a6e418df999ae25d688e9c9d083b736cbeb5f4f91158d35
-    imports_resolved_ast: 43bfcf45e6f3b4072e79a03c1e406bf0ac65313fffd43507defafaec438185e2
-    canonicalized_ast: 43bfcf45e6f3b4072e79a03c1e406bf0ac65313fffd43507defafaec438185e2
-    type_inferenced_ast: 1fd25f69fdfc59d81eb82a430c7a3813a06ff10dd4c9fdee4af9defc65bc1e37
->>>>>>> 3626fbdb
+    type_inferenced_ast: 7a2033b43d138ba92ce401f813da04129974ff06597cd1db4b3f614e9b2c877f