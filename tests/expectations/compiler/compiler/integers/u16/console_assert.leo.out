--- conflicted
+++ resolved
@@ -4,19 +4,11 @@
 outputs:
   - circuit:
       num_public_variables: 0
-      num_private_variables: 95
-      num_constraints: 95
-      at: 31ae2ca4cbfe6f281d98653660909ce0ff803c01eeddc8767bf012baed3fd1da
-      bt: a6b94eb048a965784e02fea0528d38dd3a2e81be7268dc0d8d7f28b8260870af
-      ct: 99ff67e98a64ea3be191773881a425f7157768386dc888c1ea049ec5cfdf3a50
-    ir:
-      - "decl f0: <0>"
-      - "  store &v1, ((v0), (), (), ())"
-      - "  eq &v4, v2, v3"
-      - "  assert v4"
-      - "  eq &v5, v2, v3"
-      - "  retn v5"
-      - ""
+      num_private_variables: 94
+      num_constraints: 94
+      at: 6ed4469920fbabddf709f8603a84e89ce62e33de0c1728efada4b412dbc9efb6
+      bt: 7a2ed9c91a2df8eed7704b5a71f92b9e20beeade151f02135169ab5f4ca69b6a
+      ct: 09526721ae1dd7355e4608df2b3eabc5c7007bceb8c6b99389aa8160c63a8982
     output:
       - input_file: u16.in
         output:
@@ -24,14 +16,7 @@
             r0:
               type: bool
               value: "true"
-<<<<<<< HEAD
-    initial_ast: 612d52b27cb07f7d3302c96e7f99b8103dcf925426a927f939c90aacbe32e4e2
-    imports_resolved_ast: 612d52b27cb07f7d3302c96e7f99b8103dcf925426a927f939c90aacbe32e4e2
-    canonicalized_ast: 612d52b27cb07f7d3302c96e7f99b8103dcf925426a927f939c90aacbe32e4e2
-    type_inferenced_ast: 3b807910fda63042227b20214f1c3e45cbdf94bfac56b547c7ddb246f582db46
-=======
     initial_ast: d530ffa650127824ba18491674144411e798de3f154c8cf6a2a7972739df7512
     imports_resolved_ast: bb6e0c9cce1f770ef2449d9bb84b92342d767eb328b20cf387dcfa4fb30b0f24
     canonicalized_ast: bb6e0c9cce1f770ef2449d9bb84b92342d767eb328b20cf387dcfa4fb30b0f24
-    type_inferenced_ast: f8f027c3222f0440861550306249c0f7442f28b749588fa8c7d33b3aabae7c40
->>>>>>> 0e96bf8d
+    type_inferenced_ast: f8f027c3222f0440861550306249c0f7442f28b749588fa8c7d33b3aabae7c40