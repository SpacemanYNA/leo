---
namespace: Compile
expectation: Pass
outputs:
  - circuit:
      num_public_variables: 0
      num_private_variables: 2
      num_constraints: 2
      at: 401937c524c61a28b4fab76d7a1f85bb628850012af62362a0922610372faf92
      bt: cdf9a9cee4f2edf55111a95ae60bde9801080f6bde638a5c79273a39a2f9f7f5
      ct: 643d5437104296e21d906ecb15b2c96ad278f20cfc4af53b12bb6069bd853726
    output:
      - input_file: "../input/dummy.in"
        output:
          registers:
            r0:
              type: bool
              value: "true"
    initial_ast: 7b3925f23527c959993e7dd82f8dda0289ed2cd1b151f1ae31e1644da73104c8
<<<<<<< HEAD
    imports_resolved_ast: 066eb85bd5969bf5c3bf0b39ee42c3f882b761489b3644b6acae30f55953b130
    canonicalized_ast: 066eb85bd5969bf5c3bf0b39ee42c3f882b761489b3644b6acae30f55953b130
    type_inferenced_ast: b1ee0e79e7b95da53079f2372df300d858e61346d8f348ce7912a7e4303c6bc5
=======
    ir: a1cbb8a8e38f971196665bd6d3c03963510cf3300220a98c0e7160020515f3a5
    imports_resolved_ast: 95ae2f5ffa944cc4bb91c95f86e305523fb2a20be515637436461e80ace5ddae
    canonicalized_ast: 95ae2f5ffa944cc4bb91c95f86e305523fb2a20be515637436461e80ace5ddae
    type_inferenced_ast: c90fa1ebfb9e3a0eaa4a0edf63e006aa3738a71b0607b862a5f008247255c94e
>>>>>>> 3626fbdb
<|MERGE_RESOLUTION|>--- conflicted
+++ resolved
@@ -17,13 +17,7 @@
               type: bool
               value: "true"
     initial_ast: 7b3925f23527c959993e7dd82f8dda0289ed2cd1b151f1ae31e1644da73104c8
-<<<<<<< HEAD
+    ir: a1cbb8a8e38f971196665bd6d3c03963510cf3300220a98c0e7160020515f3a5
     imports_resolved_ast: 066eb85bd5969bf5c3bf0b39ee42c3f882b761489b3644b6acae30f55953b130
     canonicalized_ast: 066eb85bd5969bf5c3bf0b39ee42c3f882b761489b3644b6acae30f55953b130
-    type_inferenced_ast: b1ee0e79e7b95da53079f2372df300d858e61346d8f348ce7912a7e4303c6bc5
-=======
-    ir: a1cbb8a8e38f971196665bd6d3c03963510cf3300220a98c0e7160020515f3a5
-    imports_resolved_ast: 95ae2f5ffa944cc4bb91c95f86e305523fb2a20be515637436461e80ace5ddae
-    canonicalized_ast: 95ae2f5ffa944cc4bb91c95f86e305523fb2a20be515637436461e80ace5ddae
-    type_inferenced_ast: c90fa1ebfb9e3a0eaa4a0edf63e006aa3738a71b0607b862a5f008247255c94e
->>>>>>> 3626fbdb
+    type_inferenced_ast: b1ee0e79e7b95da53079f2372df300d858e61346d8f348ce7912a7e4303c6bc5