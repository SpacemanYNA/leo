---
namespace: Compile
expectation: Pass
outputs:
  - circuit:
      num_public_variables: 0
<<<<<<< HEAD
      num_private_variables: 12866
      num_constraints: 13058
      at: dbb69c29b17471b35d07744535110d36b188ab4303312319ed440a78e201f547
      bt: dee0503f842c56af0acd1e3b220373bf33825ae871cb72b3cf1faac0464b92c0
      ct: d471a494e12f43b38cf33f23679ba3d1b9295d64410c26eec1a8b318239875ce
    ir:
      - "decl f0: <0>"
      - "  store &v1, ((v0), (), (), ())"
      - "  div &v5, v2, v3"
      - "  eq &v6, v5, v4"
      - "  retn v6"
      - ""
=======
      num_private_variables: 65916
      num_constraints: 82555
      at: 071831a1f073f5ba74377785488634267645562682b9dbeaafd1f65e39bf17d3
      bt: bcde87dd40262305d4c32a5949fa939d1b83f6ae51143eba7c147eab61314987
      ct: 7c81f1ec1d5e9746863df8f4128342df3b6ad3abe2397c2274a0c3fc45750094
>>>>>>> 866066a8
    output:
      - input_file: u64.in
        output:
          registers:
            r0:
              type: bool
              value: "true"
    initial_ast: 2fdc5cbc880c5460481529ab25107dd0aca1981e62799cbc2b2493aa09118a48
    imports_resolved_ast: 2fdc5cbc880c5460481529ab25107dd0aca1981e62799cbc2b2493aa09118a48
    canonicalized_ast: 2fdc5cbc880c5460481529ab25107dd0aca1981e62799cbc2b2493aa09118a48
    type_inferenced_ast: 961438f46e01229747be641eee9975d6368894da0e8a6b34339bd6268dd8afa6<|MERGE_RESOLUTION|>--- conflicted
+++ resolved
@@ -4,12 +4,11 @@
 outputs:
   - circuit:
       num_public_variables: 0
-<<<<<<< HEAD
-      num_private_variables: 12866
-      num_constraints: 13058
-      at: dbb69c29b17471b35d07744535110d36b188ab4303312319ed440a78e201f547
-      bt: dee0503f842c56af0acd1e3b220373bf33825ae871cb72b3cf1faac0464b92c0
-      ct: d471a494e12f43b38cf33f23679ba3d1b9295d64410c26eec1a8b318239875ce
+      num_private_variables: 65916
+      num_constraints: 82555
+      at: 071831a1f073f5ba74377785488634267645562682b9dbeaafd1f65e39bf17d3
+      bt: bcde87dd40262305d4c32a5949fa939d1b83f6ae51143eba7c147eab61314987
+      ct: 7c81f1ec1d5e9746863df8f4128342df3b6ad3abe2397c2274a0c3fc45750094
     ir:
       - "decl f0: <0>"
       - "  store &v1, ((v0), (), (), ())"
@@ -17,13 +16,6 @@
       - "  eq &v6, v5, v4"
       - "  retn v6"
       - ""
-=======
-      num_private_variables: 65916
-      num_constraints: 82555
-      at: 071831a1f073f5ba74377785488634267645562682b9dbeaafd1f65e39bf17d3
-      bt: bcde87dd40262305d4c32a5949fa939d1b83f6ae51143eba7c147eab61314987
-      ct: 7c81f1ec1d5e9746863df8f4128342df3b6ad3abe2397c2274a0c3fc45750094
->>>>>>> 866066a8
     output:
       - input_file: u64.in
         output:
