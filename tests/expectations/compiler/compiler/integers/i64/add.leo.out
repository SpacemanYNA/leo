---
namespace: Compile
expectation: Pass
outputs:
  - circuit:
      num_public_variables: 0
      num_private_variables: 701
      num_constraints: 702
      at: 9cf8c9ea3a72c30d3787cb80e79380d8191b2c8097358fb7605030846ac41b0c
      bt: 9f2b12fd470b205a9188abcc40a0b46d79029c46e25b15d585ac5ede37f75601
      ct: 00b6568d7103788ad15435e48387154b4860245069bda68fc77fbde77a1ac6b8
    ir:
      - "decl f0: <0>"
      - "  store &v1, ((v0), (), (), ())"
      - "  add &v5, v2, v3"
      - "  eq &v6, v5, v4"
      - "  retn v6"
      - "decl f1: <7>"
      - "  retn [false, false, false, false, false, false, false, false, false, false, false, false, false, false, false, false, false, false, false, false, false, false, false, false, false, false, false, false, false, false, false, false, false, false, false, false, false, false, false, false, false, false, false, false, false, false, false, false, false, false, false, false, false, false, false, false, false, false, false, false, false, false, false, false, false, false, false, false, false, false, false, false, false, false, false, false, false, false, false, false, false, false, false, false, false, false, false, false, false, false, false, false, false, false, false, false, false, false, false, false, false, false, false, false, false, false, false, false, false, false, false, false, false, false, false, false, false, false, false, false, false, false, false, false, false, false, false, false, false, false, false, false, false, false, false, false, false, false, false, false, false, false, false, false, false, false, false, false, false, false, false, false, false, false, false, false, false, false, false, false, false, false, false, false, false, false, false, false, false, false, false, false, false, false, false, false, false, false, false, false, false, false, false, false, false, false, false, false, false, false, false, false, false, false, false, false, false, false, false, false, false, false, false, false, false, false, false, false, false, false, false, false, false, false, false, false, false, false, false, false, false, false, false, false, false, false, false, false, false, false, false, false, false, false, false, false, false, false, false, false, false, false, false, false, false, false, false, false, false, false, false, false, false, false, false, false]"
      - "decl f2: <8>"
      - "  retn aleo1qnr4dkkvkgfqph0vzc3y6z2eu975wnpz2925ntjccd5cfqxtyu8sta57j8"
      - "decl f3: <9>"
      - "  retn [0, 0, 0, 0, 0, 0, 0, 0, 0, 0, 0, 0, 0, 0, 0, 0, 0, 0, 0, 0, 0, 0, 0, 0, 0, 0, 0, 0, 0, 0, 0, 0]"
      - "decl f4: <10>"
      - "  retn aleo1qnr4dkkvkgfqph0vzc3y6z2eu975wnpz2925ntjccd5cfqxtyu8sta57j8"
      - "decl f5: <11>"
      - "  retn [false, false, false, false, false, false, false, false, false, false, false, false, false, false, false, false, false, false, false, false, false, false, false, false, false, false, false, false, false, false, false, false, false, false, false, false, false, false, false, false, false, false, false, false, false, false, false, false, false, false, false, false, false, false, false, false, false, false, false, false, false, false, false, false, false, false, false, false, false, false, false, false, false, false, false, false, false, false, false, false, false, false, false, false, false, false, false, false, false, false, false, false, false, false, false, false, false, false, false, false, false, false, false, false, false, false, false, false, false, false, false, false, false, false, false, false, false, false, false, false, false, false, false, false, false, false, false, false, false, false, false, false, false, false, false, false, false, false, false, false, false, false, false, false, false, false, false, false, false, false, false, false, false, false, false, false, false, false, false, false, false, false, false, false, false, false, false, false, false, false, false, false, false, false, false, false, false, false, false, false, false, false, false, false, false, false, false, false, false, false, false, false, false, false, false, false, false, false, false, false, false, false, false, false, false, false, false, false, false, false, false, false, false, false, false, false, false, false, false, false, false, false, false, false, false, false, false, false, false, false, false, false, false, false, false, false, false, false, false, false, false, false, false, false, false, false, false, false, false, false, false, false, false, false, false, false]"
      - "decl f6: <12>"
      - "  retn aleo1qnr4dkkvkgfqph0vzc3y6z2eu975wnpz2925ntjccd5cfqxtyu8sta57j8"
      - "decl f7: <13>"
      - "  retn [0, 0, 0, 0, 0, 0, 0, 0, 0, 0, 0, 0, 0, 0, 0, 0, 0, 0, 0, 0, 0, 0, 0, 0, 0, 0, 0, 0, 0, 0, 0, 0]"
      - "decl f8: <14>"
      - "  retn aleo1qnr4dkkvkgfqph0vzc3y6z2eu975wnpz2925ntjccd5cfqxtyu8sta57j8"
      - "decl f9: <15>"
      - "  retn 0"
      - "decl f10: <16>"
      - "  retn [false]"
      - "decl f11: <17>"
      - "  retn false"
      - "decl f12: <18>"
      - "  retn [0]"
      - "decl f13: <19>"
      - "  retn false"
      - "decl f14: <20>"
      - "  retn [false]"
      - "decl f15: <21>"
      - "  retn false"
      - "decl f16: <22>"
      - "  retn [0]"
      - "decl f17: <23>"
      - "  retn false"
      - "decl f18: <24>"
      - "  retn [false, false, false, false, false, false, false, false, false, false, false, false, false, false, false, false, false, false, false, false, false, false, false, false, false, false, false, false, false, false, false, false, false, false, false, false, false, false, false, false, false, false, false, false, false, false, false, false, false, false, false, false, false, false, false, false, false, false, false, false, false, false, false, false, false, false, false, false, false, false, false, false, false, false, false, false, false, false, false, false, false, false, false, false, false, false, false, false, false, false, false, false, false, false, false, false, false, false, false, false, false, false, false, false, false, false, false, false, false, false, false, false, false, false, false, false, false, false, false, false, false, false, false, false, false, false, false, false, false, false, false, false, false, false, false, false, false, false, false, false, false, false, false, false, false, false, false, false, false, false, false, false, false, false, false, false, false, false, false, false, false, false, false, false, false, false, false, false, false, false, false, false, false, false, false, false, false, false, false, false, false, false, false, false, false, false, false, false, false, false, false, false, false, false, false, false, false, false, false, false, false, false, false, false, false, false, false, false, false, false, false, false, false, false, false, false, false, false, false, false, false, false, false, false, false, false, false, false, false, false, false, false, false, false, false, false, false, false, false, false, false, false, false, false, false, false, false, false, false, false, false, false, false]"
      - "decl f19: <25>"
      - "  retn 'a'"
      - "decl f20: <26>"
      - "  retn [0, 0, 0, 0, 0, 0, 0, 0, 0, 0, 0, 0, 0, 0, 0, 0, 0, 0, 0, 0, 0, 0, 0, 0, 0, 0, 0, 0, 0, 0, 0, 0]"
      - "decl f21: <27>"
      - "  retn 'a'"
      - "decl f22: <28>"
      - "  retn [false, false, false, false, false, false, false, false, false, false, false, false, false, false, false, false, false, false, false, false, false, false, false, false, false, false, false, false, false, false, false, false, false, false, false, false, false, false, false, false, false, false, false, false, false, false, false, false, false, false, false, false, false, false, false, false, false, false, false, false, false, false, false, false, false, false, false, false, false, false, false, false, false, false, false, false, false, false, false, false, false, false, false, false, false, false, false, false, false, false, false, false, false, false, false, false, false, false, false, false, false, false, false, false, false, false, false, false, false, false, false, false, false, false, false, false, false, false, false, false, false, false, false, false, false, false, false, false, false, false, false, false, false, false, false, false, false, false, false, false, false, false, false, false, false, false, false, false, false, false, false, false, false, false, false, false, false, false, false, false, false, false, false, false, false, false, false, false, false, false, false, false, false, false, false, false, false, false, false, false, false, false, false, false, false, false, false, false, false, false, false, false, false, false, false, false, false, false, false, false, false, false, false, false, false, false, false, false, false, false, false, false, false, false, false, false, false, false, false, false, false, false, false, false, false, false, false, false, false, false, false, false, false, false, false, false, false, false, false, false, false, false, false, false, false, false, false, false, false, false, false, false, false]"
      - "decl f23: <29>"
      - "  retn 'a'"
      - "decl f24: <30>"
      - "  retn [0, 0, 0, 0, 0, 0, 0, 0, 0, 0, 0, 0, 0, 0, 0, 0, 0, 0, 0, 0, 0, 0, 0, 0, 0, 0, 0, 0, 0, 0, 0, 0]"
      - "decl f25: <31>"
      - "  retn 'a'"
      - "decl f26: <32>"
      - "  retn [false, false, false, false, false, false, false, false, false, false, false, false, false, false, false, false, false, false, false, false, false, false, false, false, false, false, false, false, false, false, false, false, false, false, false, false, false, false, false, false, false, false, false, false, false, false, false, false, false, false, false, false, false, false, false, false, false, false, false, false, false, false, false, false, false, false, false, false, false, false, false, false, false, false, false, false, false, false, false, false, false, false, false, false, false, false, false, false, false, false, false, false, false, false, false, false, false, false, false, false, false, false, false, false, false, false, false, false, false, false, false, false, false, false, false, false, false, false, false, false, false, false, false, false, false, false, false, false, false, false, false, false, false, false, false, false, false, false, false, false, false, false, false, false, false, false, false, false, false, false, false, false, false, false, false, false, false, false, false, false, false, false, false, false, false, false, false, false, false, false, false, false, false, false, false, false, false, false, false, false, false, false, false, false, false, false, false, false, false, false, false, false, false, false, false, false, false, false, false, false, false, false, false, false, false, false, false, false, false, false, false, false, false, false, false, false, false, false, false, false, false, false, false, false, false, false, false, false, false, false, false, false, false, false, false, false, false, false, false, false, false, false, false, false, false, false, false, false, false, false, false, false, false]"
      - "decl f27: <33>"
      - "  retn []"
      - "decl f28: <34>"
      - "  retn [0, 0, 0, 0, 0, 0, 0, 0, 0, 0, 0, 0, 0, 0, 0, 0, 0, 0, 0, 0, 0, 0, 0, 0, 0, 0, 0, 0, 0, 0, 0, 0]"
      - "decl f29: <35>"
      - "  retn []"
      - "decl f30: <36>"
      - "  retn [false, false, false, false, false, false, false, false, false, false, false, false, false, false, false, false, false, false, false, false, false, false, false, false, false, false, false, false, false, false, false, false, false, false, false, false, false, false, false, false, false, false, false, false, false, false, false, false, false, false, false, false, false, false, false, false, false, false, false, false, false, false, false, false, false, false, false, false, false, false, false, false, false, false, false, false, false, false, false, false, false, false, false, false, false, false, false, false, false, false, false, false, false, false, false, false, false, false, false, false, false, false, false, false, false, false, false, false, false, false, false, false, false, false, false, false, false, false, false, false, false, false, false, false, false, false, false, false, false, false, false, false, false, false, false, false, false, false, false, false, false, false, false, false, false, false, false, false, false, false, false, false, false, false, false, false, false, false, false, false, false, false, false, false, false, false, false, false, false, false, false, false, false, false, false, false, false, false, false, false, false, false, false, false, false, false, false, false, false, false, false, false, false, false, false, false, false, false, false, false, false, false, false, false, false, false, false, false, false, false, false, false, false, false, false, false, false, false, false, false, false, false, false, false, false, false, false, false, false, false, false, false, false, false, false, false, false, false, false, false, false, false, false, false, false, false, false, false, false, false, false, false, false]"
      - "decl f31: <37>"
      - "  retn []"
      - "decl f32: <38>"
      - "  retn [0, 0, 0, 0, 0, 0, 0, 0, 0, 0, 0, 0, 0, 0, 0, 0, 0, 0, 0, 0, 0, 0, 0, 0, 0, 0, 0, 0, 0, 0, 0, 0]"
      - "decl f33: <39>"
      - "  retn []"
      - "decl f34: <40>"
      - "  retn [false, false, false, false, false, false, false, false, false, false, false, false, false, false, false, false, false, false, false, false, false, false, false, false, false, false, false, false, false, false, false, false, false, false, false, false, false, false, false, false, false, false, false, false, false, false, false, false, false, false, false, false, false, false, false, false, false, false, false, false, false, false, false, false, false, false, false, false, false, false, false, false, false, false, false, false, false, false, false, false, false, false, false, false, false, false, false, false, false, false, false, false, false, false, false, false, false, false, false, false, false, false, false, false, false, false, false, false, false, false, false, false, false, false, false, false, false, false, false, false, false, false, false, false, false, false, false, false, false, false, false, false, false, false, false, false, false, false, false, false, false, false, false, false, false, false, false, false, false, false, false, false, false, false, false, false, false, false, false, false, false, false, false, false, false, false, false, false, false, false, false, false, false, false, false, false, false, false, false, false, false, false, false, false, false, false, false, false, false, false, false, false, false, false, false, false, false, false, false, false, false, false, false, false, false, false, false, false, false, false, false, false, false, false, false, false, false, false, false, false, false, false, false, false, false, false, false, false, false, false, false, false, false, false, false, false, false, false, false, false, false, false, false, false, false, false, false, false, false, false, false, false, false, false, false, false, false, false, false, false, false, false, false, false, false, false, false, false, false, false, false, false, false, false, false, false, false, false, false, false, false, false, false, false, false, false, false, false, false, false, false, false, false, false, false, false, false, false, false, false, false, false, false, false, false, false, false, false, false, false, false, false, false, false, false, false, false, false, false, false, false, false, false, false, false, false, false, false, false, false, false, false, false, false, false, false, false, false, false, false, false, false, false, false, false, false, false, false, false, false, false, false, false, false, false, false, false, false, false, false, false, false, false, false, false, false, false, false, false, false, false, false, false, false, false, false, false, false, false, false, false, false, false, false, false, false, false, false, false, false, false, false, false, false, false, false, false, false, false, false, false, false, false, false, false, false, false, false, false, false, false, false, false, false, false, false, false, false, false, false, false, false, false, false, false, false, false, false, false, false, false, false, false, false, false, false, false, false, false, false, false, false, false, false, false, false, false, false, false, false, false, false, false, false, false, false, false, false, false, false, false, false, false, false, false, false, false, false, false, false, false, false, false, false, false, false, false, false, false, false, false, false, false, false, false, false, false, false, false, false, false, false, false, false, false, false, false, false, false, false, false, false, false, false, false, false]"
      - "decl f35: <41>"
      - "  retn []group"
      - "decl f36: <42>"
      - "  retn [0, 0, 0, 0, 0, 0, 0, 0, 0, 0, 0, 0, 0, 0, 0, 0, 0, 0, 0, 0, 0, 0, 0, 0, 0, 0, 0, 0, 0, 0, 0, 0, 0, 0, 0, 0, 0, 0, 0, 0, 0, 0, 0, 0, 0, 0, 0, 0, 0, 0, 0, 0, 0, 0, 0, 0, 0, 0, 0, 0, 0, 0, 0, 0]"
      - "decl f37: <43>"
      - "  retn []group"
      - "decl f38: <44>"
      - "  retn [false, false, false, false, false, false, false, false, false, false, false, false, false, false, false, false, false, false, false, false, false, false, false, false, false, false, false, false, false, false, false, false, false, false, false, false, false, false, false, false, false, false, false, false, false, false, false, false, false, false, false, false, false, false, false, false, false, false, false, false, false, false, false, false, false, false, false, false, false, false, false, false, false, false, false, false, false, false, false, false, false, false, false, false, false, false, false, false, false, false, false, false, false, false, false, false, false, false, false, false, false, false, false, false, false, false, false, false, false, false, false, false, false, false, false, false, false, false, false, false, false, false, false, false, false, false, false, false, false, false, false, false, false, false, false, false, false, false, false, false, false, false, false, false, false, false, false, false, false, false, false, false, false, false, false, false, false, false, false, false, false, false, false, false, false, false, false, false, false, false, false, false, false, false, false, false, false, false, false, false, false, false, false, false, false, false, false, false, false, false, false, false, false, false, false, false, false, false, false, false, false, false, false, false, false, false, false, false, false, false, false, false, false, false, false, false, false, false, false, false, false, false, false, false, false, false, false, false, false, false, false, false, false, false, false, false, false, false, false, false, false, false, false, false, false, false, false, false, false, false, false, false, false, false, false, false, false, false, false, false, false, false, false, false, false, false, false, false, false, false, false, false, false, false, false, false, false, false, false, false, false, false, false, false, false, false, false, false, false, false, false, false, false, false, false, false, false, false, false, false, false, false, false, false, false, false, false, false, false, false, false, false, false, false, false, false, false, false, false, false, false, false, false, false, false, false, false, false, false, false, false, false, false, false, false, false, false, false, false, false, false, false, false, false, false, false, false, false, false, false, false, false, false, false, false, false, false, false, false, false, false, false, false, false, false, false, false, false, false, false, false, false, false, false, false, false, false, false, false, false, false, false, false, false, false, false, false, false, false, false, false, false, false, false, false, false, false, false, false, false, false, false, false, false, false, false, false, false, false, false, false, false, false, false, false, false, false, false, false, false, false, false, false, false, false, false, false, false, false, false, false, false, false, false, false, false, false, false, false, false, false, false, false, false, false, false, false, false, false, false, false, false, false, false, false, false, false, false, false, false, false, false, false, false, false, false, false, false, false, false, false, false, false, false, false, false, false, false, false, false, false, false, false, false, false, false, false, false, false, false, false, false, false, false, false, false, false, false, false, false, false, false, false, false, false, false]"
      - "decl f39: <45>"
      - "  retn []group"
      - "decl f40: <46>"
      - "  retn [0, 0, 0, 0, 0, 0, 0, 0, 0, 0, 0, 0, 0, 0, 0, 0, 0, 0, 0, 0, 0, 0, 0, 0, 0, 0, 0, 0, 0, 0, 0, 0, 0, 0, 0, 0, 0, 0, 0, 0, 0, 0, 0, 0, 0, 0, 0, 0, 0, 0, 0, 0, 0, 0, 0, 0, 0, 0, 0, 0, 0, 0, 0, 0]"
      - "decl f41: <47>"
      - "  retn []group"
      - "decl f42: <48>"
      - "  retn [false, false, false, false, false, false, false, false]"
      - "decl f43: <49>"
      - "  retn 0"
      - "decl f44: <50>"
      - "  retn [0]"
      - "decl f45: <51>"
      - "  retn 0"
      - "decl f46: <52>"
      - "  retn [false, false, false, false, false, false, false, false]"
      - "decl f47: <53>"
      - "  retn 0"
      - "decl f48: <54>"
      - "  retn [0]"
      - "decl f49: <55>"
      - "  retn 0"
      - "decl f50: <56>"
      - "  retn [false, false, false, false, false, false, false, false, false, false, false, false, false, false, false, false]"
      - "decl f51: <57>"
      - "  retn 0"
      - "decl f52: <58>"
      - "  retn [0, 0]"
      - "decl f53: <59>"
      - "  retn 0"
      - "decl f54: <60>"
      - "  retn [false, false, false, false, false, false, false, false, false, false, false, false, false, false, false, false]"
      - "decl f55: <61>"
      - "  retn 0"
      - "decl f56: <62>"
      - "  retn [0, 0]"
      - "decl f57: <63>"
      - "  retn 0"
      - "decl f58: <64>"
      - "  retn [false, false, false, false, false, false, false, false, false, false, false, false, false, false, false, false, false, false, false, false, false, false, false, false, false, false, false, false, false, false, false, false]"
      - "decl f59: <65>"
      - "  retn 0"
      - "decl f60: <66>"
      - "  retn [0, 0, 0, 0]"
      - "decl f61: <67>"
      - "  retn 0"
      - "decl f62: <68>"
      - "  retn [false, false, false, false, false, false, false, false, false, false, false, false, false, false, false, false, false, false, false, false, false, false, false, false, false, false, false, false, false, false, false, false]"
      - "decl f63: <69>"
      - "  retn 0"
      - "decl f64: <70>"
      - "  retn [0, 0, 0, 0]"
      - "decl f65: <71>"
      - "  retn 0"
      - "decl f66: <72>"
      - "  retn [false, false, false, false, false, false, false, false, false, false, false, false, false, false, false, false, false, false, false, false, false, false, false, false, false, false, false, false, false, false, false, false, false, false, false, false, false, false, false, false, false, false, false, false, false, false, false, false, false, false, false, false, false, false, false, false, false, false, false, false, false, false, false, false]"
      - "decl f67: <73>"
      - "  retn 0"
      - "decl f68: <74>"
      - "  retn [0, 0, 0, 0, 0, 0, 0, 0]"
      - "decl f69: <75>"
      - "  retn 0"
      - "decl f70: <76>"
      - "  retn [false, false, false, false, false, false, false, false, false, false, false, false, false, false, false, false, false, false, false, false, false, false, false, false, false, false, false, false, false, false, false, false, false, false, false, false, false, false, false, false, false, false, false, false, false, false, false, false, false, false, false, false, false, false, false, false, false, false, false, false, false, false, false, false]"
      - "decl f71: <77>"
      - "  retn 0"
      - "decl f72: <78>"
      - "  retn [0, 0, 0, 0, 0, 0, 0, 0]"
      - "decl f73: <79>"
      - "  retn 0"
      - "decl f74: <80>"
      - "  retn [false, false, false, false, false, false, false, false, false, false, false, false, false, false, false, false, false, false, false, false, false, false, false, false, false, false, false, false, false, false, false, false, false, false, false, false, false, false, false, false, false, false, false, false, false, false, false, false, false, false, false, false, false, false, false, false, false, false, false, false, false, false, false, false, false, false, false, false, false, false, false, false, false, false, false, false, false, false, false, false, false, false, false, false, false, false, false, false, false, false, false, false, false, false, false, false, false, false, false, false, false, false, false, false, false, false, false, false, false, false, false, false, false, false, false, false, false, false, false, false, false, false, false, false, false, false, false, false]"
      - "decl f75: <81>"
      - "  retn 0"
      - "decl f76: <82>"
      - "  retn [0, 0, 0, 0, 0, 0, 0, 0, 0, 0, 0, 0, 0, 0, 0, 0]"
      - "decl f77: <83>"
      - "  retn 0"
      - "decl f78: <84>"
      - "  retn [false, false, false, false, false, false, false, false, false, false, false, false, false, false, false, false, false, false, false, false, false, false, false, false, false, false, false, false, false, false, false, false, false, false, false, false, false, false, false, false, false, false, false, false, false, false, false, false, false, false, false, false, false, false, false, false, false, false, false, false, false, false, false, false, false, false, false, false, false, false, false, false, false, false, false, false, false, false, false, false, false, false, false, false, false, false, false, false, false, false, false, false, false, false, false, false, false, false, false, false, false, false, false, false, false, false, false, false, false, false, false, false, false, false, false, false, false, false, false, false, false, false, false, false, false, false, false, false]"
      - "decl f79: <85>"
      - "  retn 0"
      - "decl f80: <86>"
      - "  retn [0, 0, 0, 0, 0, 0, 0, 0, 0, 0, 0, 0, 0, 0, 0, 0]"
      - "decl f81: <87>"
      - "  retn 0"
      - "decl f82: <88>"
      - "  retn [false, false, false, false, false, false, false, false]"
      - "decl f83: <89>"
      - "  retn 0"
      - "decl f84: <90>"
      - "  retn [0]"
      - "decl f85: <91>"
      - "  retn 0"
      - "decl f86: <92>"
      - "  retn [false, false, false, false, false, false, false, false]"
      - "decl f87: <93>"
      - "  retn 0"
      - "decl f88: <94>"
      - "  retn [0]"
      - "decl f89: <95>"
      - "  retn 0"
      - "decl f90: <96>"
      - "  retn [false, false, false, false, false, false, false, false, false, false, false, false, false, false, false, false]"
      - "decl f91: <97>"
      - "  retn 0"
      - "decl f92: <98>"
      - "  retn [0, 0]"
      - "decl f93: <99>"
      - "  retn 0"
      - "decl f94: <100>"
      - "  retn [false, false, false, false, false, false, false, false, false, false, false, false, false, false, false, false]"
      - "decl f95: <101>"
      - "  retn 0"
      - "decl f96: <102>"
      - "  retn [0, 0]"
      - "decl f97: <103>"
      - "  retn 0"
      - "decl f98: <104>"
      - "  retn [false, false, false, false, false, false, false, false, false, false, false, false, false, false, false, false, false, false, false, false, false, false, false, false, false, false, false, false, false, false, false, false]"
      - "decl f99: <105>"
      - "  retn 0"
      - "decl f100: <106>"
      - "  retn [0, 0, 0, 0]"
      - "decl f101: <107>"
      - "  retn 0"
      - "decl f102: <108>"
      - "  retn [false, false, false, false, false, false, false, false, false, false, false, false, false, false, false, false, false, false, false, false, false, false, false, false, false, false, false, false, false, false, false, false]"
      - "decl f103: <109>"
      - "  retn 0"
      - "decl f104: <110>"
      - "  retn [0, 0, 0, 0]"
      - "decl f105: <111>"
      - "  retn 0"
      - "decl f106: <112>"
      - "  retn [false, false, false, false, false, false, false, false, false, false, false, false, false, false, false, false, false, false, false, false, false, false, false, false, false, false, false, false, false, false, false, false, false, false, false, false, false, false, false, false, false, false, false, false, false, false, false, false, false, false, false, false, false, false, false, false, false, false, false, false, false, false, false, false]"
      - "decl f107: <113>"
      - "  retn 0"
      - "decl f108: <114>"
      - "  retn [0, 0, 0, 0, 0, 0, 0, 0]"
      - "decl f109: <115>"
      - "  retn 0"
      - "decl f110: <116>"
      - "  retn [false, false, false, false, false, false, false, false, false, false, false, false, false, false, false, false, false, false, false, false, false, false, false, false, false, false, false, false, false, false, false, false, false, false, false, false, false, false, false, false, false, false, false, false, false, false, false, false, false, false, false, false, false, false, false, false, false, false, false, false, false, false, false, false]"
      - "decl f111: <117>"
      - "  retn 0"
      - "decl f112: <118>"
      - "  retn [0, 0, 0, 0, 0, 0, 0, 0]"
      - "decl f113: <119>"
      - "  retn 0"
      - "decl f114: <120>"
      - "  retn [false, false, false, false, false, false, false, false, false, false, false, false, false, false, false, false, false, false, false, false, false, false, false, false, false, false, false, false, false, false, false, false, false, false, false, false, false, false, false, false, false, false, false, false, false, false, false, false, false, false, false, false, false, false, false, false, false, false, false, false, false, false, false, false, false, false, false, false, false, false, false, false, false, false, false, false, false, false, false, false, false, false, false, false, false, false, false, false, false, false, false, false, false, false, false, false, false, false, false, false, false, false, false, false, false, false, false, false, false, false, false, false, false, false, false, false, false, false, false, false, false, false, false, false, false, false, false, false]"
      - "decl f115: <121>"
      - "  retn 0"
      - "decl f116: <122>"
      - "  retn [0, 0, 0, 0, 0, 0, 0, 0, 0, 0, 0, 0, 0, 0, 0, 0]"
      - "decl f117: <123>"
      - "  retn 0"
      - "decl f118: <124>"
      - "  retn [false, false, false, false, false, false, false, false, false, false, false, false, false, false, false, false, false, false, false, false, false, false, false, false, false, false, false, false, false, false, false, false, false, false, false, false, false, false, false, false, false, false, false, false, false, false, false, false, false, false, false, false, false, false, false, false, false, false, false, false, false, false, false, false, false, false, false, false, false, false, false, false, false, false, false, false, false, false, false, false, false, false, false, false, false, false, false, false, false, false, false, false, false, false, false, false, false, false, false, false, false, false, false, false, false, false, false, false, false, false, false, false, false, false, false, false, false, false, false, false, false, false, false, false, false, false, false, false]"
      - "decl f119: <125>"
      - "  retn 0"
      - "decl f120: <126>"
      - "  retn [0, 0, 0, 0, 0, 0, 0, 0, 0, 0, 0, 0, 0, 0, 0, 0]"
      - "decl f121: <127>"
      - "  retn 0"
      - ""
    output:
      - input_file: i64.in
        output:
          registers:
            r0:
              type: bool
              value: "true"
<<<<<<< HEAD
    initial_ast: ac5a2cd72b62b43ca050156f8a21dfdb9f2d1bdfda18e14c7e0057d16db69161
    imports_resolved_ast: 4ef0b797b4324cdefab14663f1d2ce8f0474b2a7d715fcb13ff933cb83ece42e
    canonicalized_ast: 4ef0b797b4324cdefab14663f1d2ce8f0474b2a7d715fcb13ff933cb83ece42e
    type_inferenced_ast: e86470630592932e9c2b3d73fa77cd016feabcf79accf573895e89498545bdd2
=======
    initial_ast: 8e266643bc7288a3f0362c1ae35dda125c55505be4dfe015b6a171e1791271ab
    imports_resolved_ast: 8944fc1dd685ccf8429e809c6737aa9f68ddf425e94b0ff0e646e82158b87779
    canonicalized_ast: 8944fc1dd685ccf8429e809c6737aa9f68ddf425e94b0ff0e646e82158b87779
    type_inferenced_ast: dffc2504bbca56767ddbe8ddd1bc81341ff004a8f9719b369f4f62e729672ec4
>>>>>>> 03f78d56
<|MERGE_RESOLUTION|>--- conflicted
+++ resolved
@@ -265,14 +265,7 @@
             r0:
               type: bool
               value: "true"
-<<<<<<< HEAD
-    initial_ast: ac5a2cd72b62b43ca050156f8a21dfdb9f2d1bdfda18e14c7e0057d16db69161
-    imports_resolved_ast: 4ef0b797b4324cdefab14663f1d2ce8f0474b2a7d715fcb13ff933cb83ece42e
-    canonicalized_ast: 4ef0b797b4324cdefab14663f1d2ce8f0474b2a7d715fcb13ff933cb83ece42e
-    type_inferenced_ast: e86470630592932e9c2b3d73fa77cd016feabcf79accf573895e89498545bdd2
-=======
-    initial_ast: 8e266643bc7288a3f0362c1ae35dda125c55505be4dfe015b6a171e1791271ab
-    imports_resolved_ast: 8944fc1dd685ccf8429e809c6737aa9f68ddf425e94b0ff0e646e82158b87779
-    canonicalized_ast: 8944fc1dd685ccf8429e809c6737aa9f68ddf425e94b0ff0e646e82158b87779
-    type_inferenced_ast: dffc2504bbca56767ddbe8ddd1bc81341ff004a8f9719b369f4f62e729672ec4
->>>>>>> 03f78d56
+    initial_ast: 103263b91a6d5a8e92a7c4c9a56961db012dfa1b0719bdced6c22fe60d656fb5
+    imports_resolved_ast: 50ee68bae0a1e232e407a4300792b4ef3961070f7f97ab4eec96f6b07f811d12
+    canonicalized_ast: 50ee68bae0a1e232e407a4300792b4ef3961070f7f97ab4eec96f6b07f811d12
+    type_inferenced_ast: 752f798b3e78c20f6b4e7daf3b8e5428a40e88b789f6f53f6a559f4f759068d5