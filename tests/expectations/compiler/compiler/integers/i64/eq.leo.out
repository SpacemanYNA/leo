---
namespace: Compile
expectation: Pass
outputs:
  - circuit:
      num_public_variables: 0
      num_private_variables: 258
      num_constraints: 258
      at: cb2e8f91448d64b2e4948b7b990ae4b478d5e9eeff7cdbc43aed724a33c70951
      bt: 252dce870630d046f59d828b29eda6c9c2f3c8702504c886d016fd861df7d8a1
      ct: 4758a85920559c2a5359b7d5f296301d7bf6c7d57024141db5597aa11dfa05f0
    ir:
      - "decl f0: <0>"
      - "  store &v1, ((v0), (), (), ())"
      - "  eq &v5, v2, v3"
      - "  eq &v6, v5, v4"
      - "  retn v6"
      - "decl f1: <7>"
      - "  retn [false, false, false, false, false, false, false, false, false, false, false, false, false, false, false, false, false, false, false, false, false, false, false, false, false, false, false, false, false, false, false, false, false, false, false, false, false, false, false, false, false, false, false, false, false, false, false, false, false, false, false, false, false, false, false, false, false, false, false, false, false, false, false, false, false, false, false, false, false, false, false, false, false, false, false, false, false, false, false, false, false, false, false, false, false, false, false, false, false, false, false, false, false, false, false, false, false, false, false, false, false, false, false, false, false, false, false, false, false, false, false, false, false, false, false, false, false, false, false, false, false, false, false, false, false, false, false, false, false, false, false, false, false, false, false, false, false, false, false, false, false, false, false, false, false, false, false, false, false, false, false, false, false, false, false, false, false, false, false, false, false, false, false, false, false, false, false, false, false, false, false, false, false, false, false, false, false, false, false, false, false, false, false, false, false, false, false, false, false, false, false, false, false, false, false, false, false, false, false, false, false, false, false, false, false, false, false, false, false, false, false, false, false, false, false, false, false, false, false, false, false, false, false, false, false, false, false, false, false, false, false, false, false, false, false, false, false, false, false, false, false, false, false, false, false, false, false, false, false, false, false, false, false, false, false, false]"
      - "decl f2: <8>"
      - "  retn aleo1qnr4dkkvkgfqph0vzc3y6z2eu975wnpz2925ntjccd5cfqxtyu8sta57j8"
      - "decl f3: <9>"
      - "  retn [0, 0, 0, 0, 0, 0, 0, 0, 0, 0, 0, 0, 0, 0, 0, 0, 0, 0, 0, 0, 0, 0, 0, 0, 0, 0, 0, 0, 0, 0, 0, 0]"
      - "decl f4: <10>"
      - "  retn aleo1qnr4dkkvkgfqph0vzc3y6z2eu975wnpz2925ntjccd5cfqxtyu8sta57j8"
      - "decl f5: <11>"
      - "  retn [false, false, false, false, false, false, false, false, false, false, false, false, false, false, false, false, false, false, false, false, false, false, false, false, false, false, false, false, false, false, false, false, false, false, false, false, false, false, false, false, false, false, false, false, false, false, false, false, false, false, false, false, false, false, false, false, false, false, false, false, false, false, false, false, false, false, false, false, false, false, false, false, false, false, false, false, false, false, false, false, false, false, false, false, false, false, false, false, false, false, false, false, false, false, false, false, false, false, false, false, false, false, false, false, false, false, false, false, false, false, false, false, false, false, false, false, false, false, false, false, false, false, false, false, false, false, false, false, false, false, false, false, false, false, false, false, false, false, false, false, false, false, false, false, false, false, false, false, false, false, false, false, false, false, false, false, false, false, false, false, false, false, false, false, false, false, false, false, false, false, false, false, false, false, false, false, false, false, false, false, false, false, false, false, false, false, false, false, false, false, false, false, false, false, false, false, false, false, false, false, false, false, false, false, false, false, false, false, false, false, false, false, false, false, false, false, false, false, false, false, false, false, false, false, false, false, false, false, false, false, false, false, false, false, false, false, false, false, false, false, false, false, false, false, false, false, false, false, false, false, false, false, false, false, false, false]"
      - "decl f6: <12>"
      - "  retn aleo1qnr4dkkvkgfqph0vzc3y6z2eu975wnpz2925ntjccd5cfqxtyu8sta57j8"
      - "decl f7: <13>"
      - "  retn [0, 0, 0, 0, 0, 0, 0, 0, 0, 0, 0, 0, 0, 0, 0, 0, 0, 0, 0, 0, 0, 0, 0, 0, 0, 0, 0, 0, 0, 0, 0, 0]"
      - "decl f8: <14>"
      - "  retn aleo1qnr4dkkvkgfqph0vzc3y6z2eu975wnpz2925ntjccd5cfqxtyu8sta57j8"
      - "decl f9: <15>"
      - "  retn 0"
      - "decl f10: <16>"
      - "  retn [false]"
      - "decl f11: <17>"
      - "  retn false"
      - "decl f12: <18>"
      - "  retn [0]"
      - "decl f13: <19>"
      - "  retn false"
      - "decl f14: <20>"
      - "  retn [false]"
      - "decl f15: <21>"
      - "  retn false"
      - "decl f16: <22>"
      - "  retn [0]"
      - "decl f17: <23>"
      - "  retn false"
      - "decl f18: <24>"
      - "  retn [false, false, false, false, false, false, false, false, false, false, false, false, false, false, false, false, false, false, false, false, false, false, false, false, false, false, false, false, false, false, false, false, false, false, false, false, false, false, false, false, false, false, false, false, false, false, false, false, false, false, false, false, false, false, false, false, false, false, false, false, false, false, false, false, false, false, false, false, false, false, false, false, false, false, false, false, false, false, false, false, false, false, false, false, false, false, false, false, false, false, false, false, false, false, false, false, false, false, false, false, false, false, false, false, false, false, false, false, false, false, false, false, false, false, false, false, false, false, false, false, false, false, false, false, false, false, false, false, false, false, false, false, false, false, false, false, false, false, false, false, false, false, false, false, false, false, false, false, false, false, false, false, false, false, false, false, false, false, false, false, false, false, false, false, false, false, false, false, false, false, false, false, false, false, false, false, false, false, false, false, false, false, false, false, false, false, false, false, false, false, false, false, false, false, false, false, false, false, false, false, false, false, false, false, false, false, false, false, false, false, false, false, false, false, false, false, false, false, false, false, false, false, false, false, false, false, false, false, false, false, false, false, false, false, false, false, false, false, false, false, false, false, false, false, false, false, false, false, false, false, false, false, false]"
      - "decl f19: <25>"
      - "  retn 'a'"
      - "decl f20: <26>"
      - "  retn [0, 0, 0, 0, 0, 0, 0, 0, 0, 0, 0, 0, 0, 0, 0, 0, 0, 0, 0, 0, 0, 0, 0, 0, 0, 0, 0, 0, 0, 0, 0, 0]"
      - "decl f21: <27>"
      - "  retn 'a'"
      - "decl f22: <28>"
      - "  retn [false, false, false, false, false, false, false, false, false, false, false, false, false, false, false, false, false, false, false, false, false, false, false, false, false, false, false, false, false, false, false, false, false, false, false, false, false, false, false, false, false, false, false, false, false, false, false, false, false, false, false, false, false, false, false, false, false, false, false, false, false, false, false, false, false, false, false, false, false, false, false, false, false, false, false, false, false, false, false, false, false, false, false, false, false, false, false, false, false, false, false, false, false, false, false, false, false, false, false, false, false, false, false, false, false, false, false, false, false, false, false, false, false, false, false, false, false, false, false, false, false, false, false, false, false, false, false, false, false, false, false, false, false, false, false, false, false, false, false, false, false, false, false, false, false, false, false, false, false, false, false, false, false, false, false, false, false, false, false, false, false, false, false, false, false, false, false, false, false, false, false, false, false, false, false, false, false, false, false, false, false, false, false, false, false, false, false, false, false, false, false, false, false, false, false, false, false, false, false, false, false, false, false, false, false, false, false, false, false, false, false, false, false, false, false, false, false, false, false, false, false, false, false, false, false, false, false, false, false, false, false, false, false, false, false, false, false, false, false, false, false, false, false, false, false, false, false, false, false, false, false, false, false]"
      - "decl f23: <29>"
      - "  retn 'a'"
      - "decl f24: <30>"
      - "  retn [0, 0, 0, 0, 0, 0, 0, 0, 0, 0, 0, 0, 0, 0, 0, 0, 0, 0, 0, 0, 0, 0, 0, 0, 0, 0, 0, 0, 0, 0, 0, 0]"
      - "decl f25: <31>"
      - "  retn 'a'"
      - "decl f26: <32>"
      - "  retn [false, false, false, false, false, false, false, false, false, false, false, false, false, false, false, false, false, false, false, false, false, false, false, false, false, false, false, false, false, false, false, false, false, false, false, false, false, false, false, false, false, false, false, false, false, false, false, false, false, false, false, false, false, false, false, false, false, false, false, false, false, false, false, false, false, false, false, false, false, false, false, false, false, false, false, false, false, false, false, false, false, false, false, false, false, false, false, false, false, false, false, false, false, false, false, false, false, false, false, false, false, false, false, false, false, false, false, false, false, false, false, false, false, false, false, false, false, false, false, false, false, false, false, false, false, false, false, false, false, false, false, false, false, false, false, false, false, false, false, false, false, false, false, false, false, false, false, false, false, false, false, false, false, false, false, false, false, false, false, false, false, false, false, false, false, false, false, false, false, false, false, false, false, false, false, false, false, false, false, false, false, false, false, false, false, false, false, false, false, false, false, false, false, false, false, false, false, false, false, false, false, false, false, false, false, false, false, false, false, false, false, false, false, false, false, false, false, false, false, false, false, false, false, false, false, false, false, false, false, false, false, false, false, false, false, false, false, false, false, false, false, false, false, false, false, false, false, false, false, false, false, false, false]"
      - "decl f27: <33>"
      - "  retn []"
      - "decl f28: <34>"
      - "  retn [0, 0, 0, 0, 0, 0, 0, 0, 0, 0, 0, 0, 0, 0, 0, 0, 0, 0, 0, 0, 0, 0, 0, 0, 0, 0, 0, 0, 0, 0, 0, 0]"
      - "decl f29: <35>"
      - "  retn []"
      - "decl f30: <36>"
      - "  retn [false, false, false, false, false, false, false, false, false, false, false, false, false, false, false, false, false, false, false, false, false, false, false, false, false, false, false, false, false, false, false, false, false, false, false, false, false, false, false, false, false, false, false, false, false, false, false, false, false, false, false, false, false, false, false, false, false, false, false, false, false, false, false, false, false, false, false, false, false, false, false, false, false, false, false, false, false, false, false, false, false, false, false, false, false, false, false, false, false, false, false, false, false, false, false, false, false, false, false, false, false, false, false, false, false, false, false, false, false, false, false, false, false, false, false, false, false, false, false, false, false, false, false, false, false, false, false, false, false, false, false, false, false, false, false, false, false, false, false, false, false, false, false, false, false, false, false, false, false, false, false, false, false, false, false, false, false, false, false, false, false, false, false, false, false, false, false, false, false, false, false, false, false, false, false, false, false, false, false, false, false, false, false, false, false, false, false, false, false, false, false, false, false, false, false, false, false, false, false, false, false, false, false, false, false, false, false, false, false, false, false, false, false, false, false, false, false, false, false, false, false, false, false, false, false, false, false, false, false, false, false, false, false, false, false, false, false, false, false, false, false, false, false, false, false, false, false, false, false, false, false, false, false]"
      - "decl f31: <37>"
      - "  retn []"
      - "decl f32: <38>"
      - "  retn [0, 0, 0, 0, 0, 0, 0, 0, 0, 0, 0, 0, 0, 0, 0, 0, 0, 0, 0, 0, 0, 0, 0, 0, 0, 0, 0, 0, 0, 0, 0, 0]"
      - "decl f33: <39>"
      - "  retn []"
      - "decl f34: <40>"
      - "  retn [false, false, false, false, false, false, false, false, false, false, false, false, false, false, false, false, false, false, false, false, false, false, false, false, false, false, false, false, false, false, false, false, false, false, false, false, false, false, false, false, false, false, false, false, false, false, false, false, false, false, false, false, false, false, false, false, false, false, false, false, false, false, false, false, false, false, false, false, false, false, false, false, false, false, false, false, false, false, false, false, false, false, false, false, false, false, false, false, false, false, false, false, false, false, false, false, false, false, false, false, false, false, false, false, false, false, false, false, false, false, false, false, false, false, false, false, false, false, false, false, false, false, false, false, false, false, false, false, false, false, false, false, false, false, false, false, false, false, false, false, false, false, false, false, false, false, false, false, false, false, false, false, false, false, false, false, false, false, false, false, false, false, false, false, false, false, false, false, false, false, false, false, false, false, false, false, false, false, false, false, false, false, false, false, false, false, false, false, false, false, false, false, false, false, false, false, false, false, false, false, false, false, false, false, false, false, false, false, false, false, false, false, false, false, false, false, false, false, false, false, false, false, false, false, false, false, false, false, false, false, false, false, false, false, false, false, false, false, false, false, false, false, false, false, false, false, false, false, false, false, false, false, false, false, false, false, false, false, false, false, false, false, false, false, false, false, false, false, false, false, false, false, false, false, false, false, false, false, false, false, false, false, false, false, false, false, false, false, false, false, false, false, false, false, false, false, false, false, false, false, false, false, false, false, false, false, false, false, false, false, false, false, false, false, false, false, false, false, false, false, false, false, false, false, false, false, false, false, false, false, false, false, false, false, false, false, false, false, false, false, false, false, false, false, false, false, false, false, false, false, false, false, false, false, false, false, false, false, false, false, false, false, false, false, false, false, false, false, false, false, false, false, false, false, false, false, false, false, false, false, false, false, false, false, false, false, false, false, false, false, false, false, false, false, false, false, false, false, false, false, false, false, false, false, false, false, false, false, false, false, false, false, false, false, false, false, false, false, false, false, false, false, false, false, false, false, false, false, false, false, false, false, false, false, false, false, false, false, false, false, false, false, false, false, false, false, false, false, false, false, false, false, false, false, false, false, false, false, false, false, false, false, false, false, false, false, false, false, false, false, false, false, false, false, false, false, false, false, false, false, false, false, false, false, false, false, false, false, false, false, false, false, false, false, false, false, false, false, false, false, false, false, false, false, false, false]"
      - "decl f35: <41>"
      - "  retn []group"
      - "decl f36: <42>"
      - "  retn [0, 0, 0, 0, 0, 0, 0, 0, 0, 0, 0, 0, 0, 0, 0, 0, 0, 0, 0, 0, 0, 0, 0, 0, 0, 0, 0, 0, 0, 0, 0, 0, 0, 0, 0, 0, 0, 0, 0, 0, 0, 0, 0, 0, 0, 0, 0, 0, 0, 0, 0, 0, 0, 0, 0, 0, 0, 0, 0, 0, 0, 0, 0, 0]"
      - "decl f37: <43>"
      - "  retn []group"
      - "decl f38: <44>"
      - "  retn [false, false, false, false, false, false, false, false, false, false, false, false, false, false, false, false, false, false, false, false, false, false, false, false, false, false, false, false, false, false, false, false, false, false, false, false, false, false, false, false, false, false, false, false, false, false, false, false, false, false, false, false, false, false, false, false, false, false, false, false, false, false, false, false, false, false, false, false, false, false, false, false, false, false, false, false, false, false, false, false, false, false, false, false, false, false, false, false, false, false, false, false, false, false, false, false, false, false, false, false, false, false, false, false, false, false, false, false, false, false, false, false, false, false, false, false, false, false, false, false, false, false, false, false, false, false, false, false, false, false, false, false, false, false, false, false, false, false, false, false, false, false, false, false, false, false, false, false, false, false, false, false, false, false, false, false, false, false, false, false, false, false, false, false, false, false, false, false, false, false, false, false, false, false, false, false, false, false, false, false, false, false, false, false, false, false, false, false, false, false, false, false, false, false, false, false, false, false, false, false, false, false, false, false, false, false, false, false, false, false, false, false, false, false, false, false, false, false, false, false, false, false, false, false, false, false, false, false, false, false, false, false, false, false, false, false, false, false, false, false, false, false, false, false, false, false, false, false, false, false, false, false, false, false, false, false, false, false, false, false, false, false, false, false, false, false, false, false, false, false, false, false, false, false, false, false, false, false, false, false, false, false, false, false, false, false, false, false, false, false, false, false, false, false, false, false, false, false, false, false, false, false, false, false, false, false, false, false, false, false, false, false, false, false, false, false, false, false, false, false, false, false, false, false, false, false, false, false, false, false, false, false, false, false, false, false, false, false, false, false, false, false, false, false, false, false, false, false, false, false, false, false, false, false, false, false, false, false, false, false, false, false, false, false, false, false, false, false, false, false, false, false, false, false, false, false, false, false, false, false, false, false, false, false, false, false, false, false, false, false, false, false, false, false, false, false, false, false, false, false, false, false, false, false, false, false, false, false, false, false, false, false, false, false, false, false, false, false, false, false, false, false, false, false, false, false, false, false, false, false, false, false, false, false, false, false, false, false, false, false, false, false, false, false, false, false, false, false, false, false, false, false, false, false, false, false, false, false, false, false, false, false, false, false, false, false, false, false, false, false, false, false, false, false, false, false, false, false, false, false, false, false, false, false, false, false, false, false, false, false, false, false, false, false, false, false, false, false, false, false, false, false, false, false, false, false]"
      - "decl f39: <45>"
      - "  retn []group"
      - "decl f40: <46>"
      - "  retn [0, 0, 0, 0, 0, 0, 0, 0, 0, 0, 0, 0, 0, 0, 0, 0, 0, 0, 0, 0, 0, 0, 0, 0, 0, 0, 0, 0, 0, 0, 0, 0, 0, 0, 0, 0, 0, 0, 0, 0, 0, 0, 0, 0, 0, 0, 0, 0, 0, 0, 0, 0, 0, 0, 0, 0, 0, 0, 0, 0, 0, 0, 0, 0]"
      - "decl f41: <47>"
      - "  retn []group"
      - "decl f42: <48>"
      - "  retn [false, false, false, false, false, false, false, false]"
      - "decl f43: <49>"
      - "  retn 0"
      - "decl f44: <50>"
      - "  retn [0]"
      - "decl f45: <51>"
      - "  retn 0"
      - "decl f46: <52>"
      - "  retn [false, false, false, false, false, false, false, false]"
      - "decl f47: <53>"
      - "  retn 0"
      - "decl f48: <54>"
      - "  retn [0]"
      - "decl f49: <55>"
      - "  retn 0"
      - "decl f50: <56>"
      - "  retn [false, false, false, false, false, false, false, false, false, false, false, false, false, false, false, false]"
      - "decl f51: <57>"
      - "  retn 0"
      - "decl f52: <58>"
      - "  retn [0, 0]"
      - "decl f53: <59>"
      - "  retn 0"
      - "decl f54: <60>"
      - "  retn [false, false, false, false, false, false, false, false, false, false, false, false, false, false, false, false]"
      - "decl f55: <61>"
      - "  retn 0"
      - "decl f56: <62>"
      - "  retn [0, 0]"
      - "decl f57: <63>"
      - "  retn 0"
      - "decl f58: <64>"
      - "  retn [false, false, false, false, false, false, false, false, false, false, false, false, false, false, false, false, false, false, false, false, false, false, false, false, false, false, false, false, false, false, false, false]"
      - "decl f59: <65>"
      - "  retn 0"
      - "decl f60: <66>"
      - "  retn [0, 0, 0, 0]"
      - "decl f61: <67>"
      - "  retn 0"
      - "decl f62: <68>"
      - "  retn [false, false, false, false, false, false, false, false, false, false, false, false, false, false, false, false, false, false, false, false, false, false, false, false, false, false, false, false, false, false, false, false]"
      - "decl f63: <69>"
      - "  retn 0"
      - "decl f64: <70>"
      - "  retn [0, 0, 0, 0]"
      - "decl f65: <71>"
      - "  retn 0"
      - "decl f66: <72>"
      - "  retn [false, false, false, false, false, false, false, false, false, false, false, false, false, false, false, false, false, false, false, false, false, false, false, false, false, false, false, false, false, false, false, false, false, false, false, false, false, false, false, false, false, false, false, false, false, false, false, false, false, false, false, false, false, false, false, false, false, false, false, false, false, false, false, false]"
      - "decl f67: <73>"
      - "  retn 0"
      - "decl f68: <74>"
      - "  retn [0, 0, 0, 0, 0, 0, 0, 0]"
      - "decl f69: <75>"
      - "  retn 0"
      - "decl f70: <76>"
      - "  retn [false, false, false, false, false, false, false, false, false, false, false, false, false, false, false, false, false, false, false, false, false, false, false, false, false, false, false, false, false, false, false, false, false, false, false, false, false, false, false, false, false, false, false, false, false, false, false, false, false, false, false, false, false, false, false, false, false, false, false, false, false, false, false, false]"
      - "decl f71: <77>"
      - "  retn 0"
      - "decl f72: <78>"
      - "  retn [0, 0, 0, 0, 0, 0, 0, 0]"
      - "decl f73: <79>"
      - "  retn 0"
      - "decl f74: <80>"
      - "  retn [false, false, false, false, false, false, false, false, false, false, false, false, false, false, false, false, false, false, false, false, false, false, false, false, false, false, false, false, false, false, false, false, false, false, false, false, false, false, false, false, false, false, false, false, false, false, false, false, false, false, false, false, false, false, false, false, false, false, false, false, false, false, false, false, false, false, false, false, false, false, false, false, false, false, false, false, false, false, false, false, false, false, false, false, false, false, false, false, false, false, false, false, false, false, false, false, false, false, false, false, false, false, false, false, false, false, false, false, false, false, false, false, false, false, false, false, false, false, false, false, false, false, false, false, false, false, false, false]"
      - "decl f75: <81>"
      - "  retn 0"
      - "decl f76: <82>"
      - "  retn [0, 0, 0, 0, 0, 0, 0, 0, 0, 0, 0, 0, 0, 0, 0, 0]"
      - "decl f77: <83>"
      - "  retn 0"
      - "decl f78: <84>"
      - "  retn [false, false, false, false, false, false, false, false, false, false, false, false, false, false, false, false, false, false, false, false, false, false, false, false, false, false, false, false, false, false, false, false, false, false, false, false, false, false, false, false, false, false, false, false, false, false, false, false, false, false, false, false, false, false, false, false, false, false, false, false, false, false, false, false, false, false, false, false, false, false, false, false, false, false, false, false, false, false, false, false, false, false, false, false, false, false, false, false, false, false, false, false, false, false, false, false, false, false, false, false, false, false, false, false, false, false, false, false, false, false, false, false, false, false, false, false, false, false, false, false, false, false, false, false, false, false, false, false]"
      - "decl f79: <85>"
      - "  retn 0"
      - "decl f80: <86>"
      - "  retn [0, 0, 0, 0, 0, 0, 0, 0, 0, 0, 0, 0, 0, 0, 0, 0]"
      - "decl f81: <87>"
      - "  retn 0"
      - "decl f82: <88>"
      - "  retn [false, false, false, false, false, false, false, false]"
      - "decl f83: <89>"
      - "  retn 0"
      - "decl f84: <90>"
      - "  retn [0]"
      - "decl f85: <91>"
      - "  retn 0"
      - "decl f86: <92>"
      - "  retn [false, false, false, false, false, false, false, false]"
      - "decl f87: <93>"
      - "  retn 0"
      - "decl f88: <94>"
      - "  retn [0]"
      - "decl f89: <95>"
      - "  retn 0"
      - "decl f90: <96>"
      - "  retn [false, false, false, false, false, false, false, false, false, false, false, false, false, false, false, false]"
      - "decl f91: <97>"
      - "  retn 0"
      - "decl f92: <98>"
      - "  retn [0, 0]"
      - "decl f93: <99>"
      - "  retn 0"
      - "decl f94: <100>"
      - "  retn [false, false, false, false, false, false, false, false, false, false, false, false, false, false, false, false]"
      - "decl f95: <101>"
      - "  retn 0"
      - "decl f96: <102>"
      - "  retn [0, 0]"
      - "decl f97: <103>"
      - "  retn 0"
      - "decl f98: <104>"
      - "  retn [false, false, false, false, false, false, false, false, false, false, false, false, false, false, false, false, false, false, false, false, false, false, false, false, false, false, false, false, false, false, false, false]"
      - "decl f99: <105>"
      - "  retn 0"
      - "decl f100: <106>"
      - "  retn [0, 0, 0, 0]"
      - "decl f101: <107>"
      - "  retn 0"
      - "decl f102: <108>"
      - "  retn [false, false, false, false, false, false, false, false, false, false, false, false, false, false, false, false, false, false, false, false, false, false, false, false, false, false, false, false, false, false, false, false]"
      - "decl f103: <109>"
      - "  retn 0"
      - "decl f104: <110>"
      - "  retn [0, 0, 0, 0]"
      - "decl f105: <111>"
      - "  retn 0"
      - "decl f106: <112>"
      - "  retn [false, false, false, false, false, false, false, false, false, false, false, false, false, false, false, false, false, false, false, false, false, false, false, false, false, false, false, false, false, false, false, false, false, false, false, false, false, false, false, false, false, false, false, false, false, false, false, false, false, false, false, false, false, false, false, false, false, false, false, false, false, false, false, false]"
      - "decl f107: <113>"
      - "  retn 0"
      - "decl f108: <114>"
      - "  retn [0, 0, 0, 0, 0, 0, 0, 0]"
      - "decl f109: <115>"
      - "  retn 0"
      - "decl f110: <116>"
      - "  retn [false, false, false, false, false, false, false, false, false, false, false, false, false, false, false, false, false, false, false, false, false, false, false, false, false, false, false, false, false, false, false, false, false, false, false, false, false, false, false, false, false, false, false, false, false, false, false, false, false, false, false, false, false, false, false, false, false, false, false, false, false, false, false, false]"
      - "decl f111: <117>"
      - "  retn 0"
      - "decl f112: <118>"
      - "  retn [0, 0, 0, 0, 0, 0, 0, 0]"
      - "decl f113: <119>"
      - "  retn 0"
      - "decl f114: <120>"
      - "  retn [false, false, false, false, false, false, false, false, false, false, false, false, false, false, false, false, false, false, false, false, false, false, false, false, false, false, false, false, false, false, false, false, false, false, false, false, false, false, false, false, false, false, false, false, false, false, false, false, false, false, false, false, false, false, false, false, false, false, false, false, false, false, false, false, false, false, false, false, false, false, false, false, false, false, false, false, false, false, false, false, false, false, false, false, false, false, false, false, false, false, false, false, false, false, false, false, false, false, false, false, false, false, false, false, false, false, false, false, false, false, false, false, false, false, false, false, false, false, false, false, false, false, false, false, false, false, false, false]"
      - "decl f115: <121>"
      - "  retn 0"
      - "decl f116: <122>"
      - "  retn [0, 0, 0, 0, 0, 0, 0, 0, 0, 0, 0, 0, 0, 0, 0, 0]"
      - "decl f117: <123>"
      - "  retn 0"
      - "decl f118: <124>"
      - "  retn [false, false, false, false, false, false, false, false, false, false, false, false, false, false, false, false, false, false, false, false, false, false, false, false, false, false, false, false, false, false, false, false, false, false, false, false, false, false, false, false, false, false, false, false, false, false, false, false, false, false, false, false, false, false, false, false, false, false, false, false, false, false, false, false, false, false, false, false, false, false, false, false, false, false, false, false, false, false, false, false, false, false, false, false, false, false, false, false, false, false, false, false, false, false, false, false, false, false, false, false, false, false, false, false, false, false, false, false, false, false, false, false, false, false, false, false, false, false, false, false, false, false, false, false, false, false, false, false]"
      - "decl f119: <125>"
      - "  retn 0"
      - "decl f120: <126>"
      - "  retn [0, 0, 0, 0, 0, 0, 0, 0, 0, 0, 0, 0, 0, 0, 0, 0]"
      - "decl f121: <127>"
      - "  retn 0"
      - ""
    output:
      - input_file: i64.in
        output:
          registers:
            r0:
              type: bool
              value: "true"
<<<<<<< HEAD
    initial_ast: 55959a7064d729c2586018e212e2e70ee685ab8a8bc8e6cb1008b1e0f1e527c3
    imports_resolved_ast: 92c9770edf41028cf857c317436ac62227b48c9f74c4718fe5a9b33d647b716e
    canonicalized_ast: 92c9770edf41028cf857c317436ac62227b48c9f74c4718fe5a9b33d647b716e
    type_inferenced_ast: 8ac506cefe6343f81cc98f4521e9327b4dbb229de5943573599148f93d454a31
=======
    initial_ast: c3cc0dcf13b7cc89ded5007674f37fdad36f2b55eaa72d84cfc0e225e039c11b
    imports_resolved_ast: 4333caf6064fa4b34106fc2372d52598ef1197a685f942215661d8b58bca559e
    canonicalized_ast: 4333caf6064fa4b34106fc2372d52598ef1197a685f942215661d8b58bca559e
    type_inferenced_ast: 8c988078361cf76d3ac2f68f3f81bc3fa163b6ce792838c818d232291331ca40
>>>>>>> 03f78d56
<|MERGE_RESOLUTION|>--- conflicted
+++ resolved
@@ -265,14 +265,7 @@
             r0:
               type: bool
               value: "true"
-<<<<<<< HEAD
-    initial_ast: 55959a7064d729c2586018e212e2e70ee685ab8a8bc8e6cb1008b1e0f1e527c3
-    imports_resolved_ast: 92c9770edf41028cf857c317436ac62227b48c9f74c4718fe5a9b33d647b716e
-    canonicalized_ast: 92c9770edf41028cf857c317436ac62227b48c9f74c4718fe5a9b33d647b716e
-    type_inferenced_ast: 8ac506cefe6343f81cc98f4521e9327b4dbb229de5943573599148f93d454a31
-=======
-    initial_ast: c3cc0dcf13b7cc89ded5007674f37fdad36f2b55eaa72d84cfc0e225e039c11b
-    imports_resolved_ast: 4333caf6064fa4b34106fc2372d52598ef1197a685f942215661d8b58bca559e
-    canonicalized_ast: 4333caf6064fa4b34106fc2372d52598ef1197a685f942215661d8b58bca559e
-    type_inferenced_ast: 8c988078361cf76d3ac2f68f3f81bc3fa163b6ce792838c818d232291331ca40
->>>>>>> 03f78d56
+    initial_ast: e95246c9cb2539f586f01254d7840dae8120ce907f798d5735a35b2cbd52d705
+    imports_resolved_ast: fc916dad4bf77f37658c0362565fdbf5cc51c8fed9d355749f1e4a0b441eef50
+    canonicalized_ast: fc916dad4bf77f37658c0362565fdbf5cc51c8fed9d355749f1e4a0b441eef50
+    type_inferenced_ast: a99de5cfedfbbbbcf89175e6a931683bd31c6ae02d9578d80964fcc5fbebada8