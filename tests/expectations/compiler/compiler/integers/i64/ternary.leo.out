---
namespace: Compile
expectation: Pass
outputs:
  - circuit:
      num_public_variables: 0
      num_private_variables: 449
      num_constraints: 513
      at: a732e8bc00cf04d02fca68759fb179d342bdcf47038adde7033494b8b2658f4a
      bt: 61e3b1c4fa112a66f0382e65d54fda55c481a3ba6e9faec3d1eba90adf062f24
      ct: 1bfe192aafa52cd285da3b69ded665bb8529044a36c61c88fa729d7d740a566e
    ir:
      - "decl f0: <0>"
      - "  store &v1, ((v0), (), (), ())"
      - "  pick &v6, v2, v3, v4"
      - "  store &v7, v6"
      - "  eq &v8, v7, v5"
      - "  retn v8"
      - "decl f1: <9>"
      - "  retn [false, false, false, false, false, false, false, false, false, false, false, false, false, false, false, false, false, false, false, false, false, false, false, false, false, false, false, false, false, false, false, false, false, false, false, false, false, false, false, false, false, false, false, false, false, false, false, false, false, false, false, false, false, false, false, false, false, false, false, false, false, false, false, false, false, false, false, false, false, false, false, false, false, false, false, false, false, false, false, false, false, false, false, false, false, false, false, false, false, false, false, false, false, false, false, false, false, false, false, false, false, false, false, false, false, false, false, false, false, false, false, false, false, false, false, false, false, false, false, false, false, false, false, false, false, false, false, false, false, false, false, false, false, false, false, false, false, false, false, false, false, false, false, false, false, false, false, false, false, false, false, false, false, false, false, false, false, false, false, false, false, false, false, false, false, false, false, false, false, false, false, false, false, false, false, false, false, false, false, false, false, false, false, false, false, false, false, false, false, false, false, false, false, false, false, false, false, false, false, false, false, false, false, false, false, false, false, false, false, false, false, false, false, false, false, false, false, false, false, false, false, false, false, false, false, false, false, false, false, false, false, false, false, false, false, false, false, false, false, false, false, false, false, false, false, false, false, false, false, false, false, false, false, false, false, false]"
      - "decl f2: <10>"
      - "  retn aleo1qnr4dkkvkgfqph0vzc3y6z2eu975wnpz2925ntjccd5cfqxtyu8sta57j8"
      - "decl f3: <11>"
      - "  retn [0, 0, 0, 0, 0, 0, 0, 0, 0, 0, 0, 0, 0, 0, 0, 0, 0, 0, 0, 0, 0, 0, 0, 0, 0, 0, 0, 0, 0, 0, 0, 0]"
      - "decl f4: <12>"
      - "  retn aleo1qnr4dkkvkgfqph0vzc3y6z2eu975wnpz2925ntjccd5cfqxtyu8sta57j8"
      - "decl f5: <13>"
      - "  retn [false, false, false, false, false, false, false, false, false, false, false, false, false, false, false, false, false, false, false, false, false, false, false, false, false, false, false, false, false, false, false, false, false, false, false, false, false, false, false, false, false, false, false, false, false, false, false, false, false, false, false, false, false, false, false, false, false, false, false, false, false, false, false, false, false, false, false, false, false, false, false, false, false, false, false, false, false, false, false, false, false, false, false, false, false, false, false, false, false, false, false, false, false, false, false, false, false, false, false, false, false, false, false, false, false, false, false, false, false, false, false, false, false, false, false, false, false, false, false, false, false, false, false, false, false, false, false, false, false, false, false, false, false, false, false, false, false, false, false, false, false, false, false, false, false, false, false, false, false, false, false, false, false, false, false, false, false, false, false, false, false, false, false, false, false, false, false, false, false, false, false, false, false, false, false, false, false, false, false, false, false, false, false, false, false, false, false, false, false, false, false, false, false, false, false, false, false, false, false, false, false, false, false, false, false, false, false, false, false, false, false, false, false, false, false, false, false, false, false, false, false, false, false, false, false, false, false, false, false, false, false, false, false, false, false, false, false, false, false, false, false, false, false, false, false, false, false, false, false, false, false, false, false, false, false, false]"
      - "decl f6: <14>"
      - "  retn aleo1qnr4dkkvkgfqph0vzc3y6z2eu975wnpz2925ntjccd5cfqxtyu8sta57j8"
      - "decl f7: <15>"
      - "  retn [0, 0, 0, 0, 0, 0, 0, 0, 0, 0, 0, 0, 0, 0, 0, 0, 0, 0, 0, 0, 0, 0, 0, 0, 0, 0, 0, 0, 0, 0, 0, 0]"
      - "decl f8: <16>"
      - "  retn aleo1qnr4dkkvkgfqph0vzc3y6z2eu975wnpz2925ntjccd5cfqxtyu8sta57j8"
      - "decl f9: <17>"
      - "  retn 0"
      - "decl f10: <18>"
      - "  retn [false]"
      - "decl f11: <19>"
      - "  retn false"
      - "decl f12: <20>"
      - "  retn [0]"
      - "decl f13: <21>"
      - "  retn false"
      - "decl f14: <22>"
      - "  retn [false]"
      - "decl f15: <23>"
      - "  retn false"
      - "decl f16: <24>"
      - "  retn [0]"
      - "decl f17: <25>"
      - "  retn false"
      - "decl f18: <26>"
      - "  retn [false, false, false, false, false, false, false, false, false, false, false, false, false, false, false, false, false, false, false, false, false, false, false, false, false, false, false, false, false, false, false, false, false, false, false, false, false, false, false, false, false, false, false, false, false, false, false, false, false, false, false, false, false, false, false, false, false, false, false, false, false, false, false, false, false, false, false, false, false, false, false, false, false, false, false, false, false, false, false, false, false, false, false, false, false, false, false, false, false, false, false, false, false, false, false, false, false, false, false, false, false, false, false, false, false, false, false, false, false, false, false, false, false, false, false, false, false, false, false, false, false, false, false, false, false, false, false, false, false, false, false, false, false, false, false, false, false, false, false, false, false, false, false, false, false, false, false, false, false, false, false, false, false, false, false, false, false, false, false, false, false, false, false, false, false, false, false, false, false, false, false, false, false, false, false, false, false, false, false, false, false, false, false, false, false, false, false, false, false, false, false, false, false, false, false, false, false, false, false, false, false, false, false, false, false, false, false, false, false, false, false, false, false, false, false, false, false, false, false, false, false, false, false, false, false, false, false, false, false, false, false, false, false, false, false, false, false, false, false, false, false, false, false, false, false, false, false, false, false, false, false, false, false]"
      - "decl f19: <27>"
      - "  retn 'a'"
      - "decl f20: <28>"
      - "  retn [0, 0, 0, 0, 0, 0, 0, 0, 0, 0, 0, 0, 0, 0, 0, 0, 0, 0, 0, 0, 0, 0, 0, 0, 0, 0, 0, 0, 0, 0, 0, 0]"
      - "decl f21: <29>"
      - "  retn 'a'"
      - "decl f22: <30>"
      - "  retn [false, false, false, false, false, false, false, false, false, false, false, false, false, false, false, false, false, false, false, false, false, false, false, false, false, false, false, false, false, false, false, false, false, false, false, false, false, false, false, false, false, false, false, false, false, false, false, false, false, false, false, false, false, false, false, false, false, false, false, false, false, false, false, false, false, false, false, false, false, false, false, false, false, false, false, false, false, false, false, false, false, false, false, false, false, false, false, false, false, false, false, false, false, false, false, false, false, false, false, false, false, false, false, false, false, false, false, false, false, false, false, false, false, false, false, false, false, false, false, false, false, false, false, false, false, false, false, false, false, false, false, false, false, false, false, false, false, false, false, false, false, false, false, false, false, false, false, false, false, false, false, false, false, false, false, false, false, false, false, false, false, false, false, false, false, false, false, false, false, false, false, false, false, false, false, false, false, false, false, false, false, false, false, false, false, false, false, false, false, false, false, false, false, false, false, false, false, false, false, false, false, false, false, false, false, false, false, false, false, false, false, false, false, false, false, false, false, false, false, false, false, false, false, false, false, false, false, false, false, false, false, false, false, false, false, false, false, false, false, false, false, false, false, false, false, false, false, false, false, false, false, false, false]"
      - "decl f23: <31>"
      - "  retn 'a'"
      - "decl f24: <32>"
      - "  retn [0, 0, 0, 0, 0, 0, 0, 0, 0, 0, 0, 0, 0, 0, 0, 0, 0, 0, 0, 0, 0, 0, 0, 0, 0, 0, 0, 0, 0, 0, 0, 0]"
      - "decl f25: <33>"
      - "  retn 'a'"
      - "decl f26: <34>"
      - "  retn [false, false, false, false, false, false, false, false, false, false, false, false, false, false, false, false, false, false, false, false, false, false, false, false, false, false, false, false, false, false, false, false, false, false, false, false, false, false, false, false, false, false, false, false, false, false, false, false, false, false, false, false, false, false, false, false, false, false, false, false, false, false, false, false, false, false, false, false, false, false, false, false, false, false, false, false, false, false, false, false, false, false, false, false, false, false, false, false, false, false, false, false, false, false, false, false, false, false, false, false, false, false, false, false, false, false, false, false, false, false, false, false, false, false, false, false, false, false, false, false, false, false, false, false, false, false, false, false, false, false, false, false, false, false, false, false, false, false, false, false, false, false, false, false, false, false, false, false, false, false, false, false, false, false, false, false, false, false, false, false, false, false, false, false, false, false, false, false, false, false, false, false, false, false, false, false, false, false, false, false, false, false, false, false, false, false, false, false, false, false, false, false, false, false, false, false, false, false, false, false, false, false, false, false, false, false, false, false, false, false, false, false, false, false, false, false, false, false, false, false, false, false, false, false, false, false, false, false, false, false, false, false, false, false, false, false, false, false, false, false, false, false, false, false, false, false, false, false, false, false, false, false, false]"
      - "decl f27: <35>"
      - "  retn []"
      - "decl f28: <36>"
      - "  retn [0, 0, 0, 0, 0, 0, 0, 0, 0, 0, 0, 0, 0, 0, 0, 0, 0, 0, 0, 0, 0, 0, 0, 0, 0, 0, 0, 0, 0, 0, 0, 0]"
      - "decl f29: <37>"
      - "  retn []"
      - "decl f30: <38>"
      - "  retn [false, false, false, false, false, false, false, false, false, false, false, false, false, false, false, false, false, false, false, false, false, false, false, false, false, false, false, false, false, false, false, false, false, false, false, false, false, false, false, false, false, false, false, false, false, false, false, false, false, false, false, false, false, false, false, false, false, false, false, false, false, false, false, false, false, false, false, false, false, false, false, false, false, false, false, false, false, false, false, false, false, false, false, false, false, false, false, false, false, false, false, false, false, false, false, false, false, false, false, false, false, false, false, false, false, false, false, false, false, false, false, false, false, false, false, false, false, false, false, false, false, false, false, false, false, false, false, false, false, false, false, false, false, false, false, false, false, false, false, false, false, false, false, false, false, false, false, false, false, false, false, false, false, false, false, false, false, false, false, false, false, false, false, false, false, false, false, false, false, false, false, false, false, false, false, false, false, false, false, false, false, false, false, false, false, false, false, false, false, false, false, false, false, false, false, false, false, false, false, false, false, false, false, false, false, false, false, false, false, false, false, false, false, false, false, false, false, false, false, false, false, false, false, false, false, false, false, false, false, false, false, false, false, false, false, false, false, false, false, false, false, false, false, false, false, false, false, false, false, false, false, false, false]"
      - "decl f31: <39>"
      - "  retn []"
      - "decl f32: <40>"
      - "  retn [0, 0, 0, 0, 0, 0, 0, 0, 0, 0, 0, 0, 0, 0, 0, 0, 0, 0, 0, 0, 0, 0, 0, 0, 0, 0, 0, 0, 0, 0, 0, 0]"
      - "decl f33: <41>"
      - "  retn []"
      - "decl f34: <42>"
      - "  retn [false, false, false, false, false, false, false, false, false, false, false, false, false, false, false, false, false, false, false, false, false, false, false, false, false, false, false, false, false, false, false, false, false, false, false, false, false, false, false, false, false, false, false, false, false, false, false, false, false, false, false, false, false, false, false, false, false, false, false, false, false, false, false, false, false, false, false, false, false, false, false, false, false, false, false, false, false, false, false, false, false, false, false, false, false, false, false, false, false, false, false, false, false, false, false, false, false, false, false, false, false, false, false, false, false, false, false, false, false, false, false, false, false, false, false, false, false, false, false, false, false, false, false, false, false, false, false, false, false, false, false, false, false, false, false, false, false, false, false, false, false, false, false, false, false, false, false, false, false, false, false, false, false, false, false, false, false, false, false, false, false, false, false, false, false, false, false, false, false, false, false, false, false, false, false, false, false, false, false, false, false, false, false, false, false, false, false, false, false, false, false, false, false, false, false, false, false, false, false, false, false, false, false, false, false, false, false, false, false, false, false, false, false, false, false, false, false, false, false, false, false, false, false, false, false, false, false, false, false, false, false, false, false, false, false, false, false, false, false, false, false, false, false, false, false, false, false, false, false, false, false, false, false, false, false, false, false, false, false, false, false, false, false, false, false, false, false, false, false, false, false, false, false, false, false, false, false, false, false, false, false, false, false, false, false, false, false, false, false, false, false, false, false, false, false, false, false, false, false, false, false, false, false, false, false, false, false, false, false, false, false, false, false, false, false, false, false, false, false, false, false, false, false, false, false, false, false, false, false, false, false, false, false, false, false, false, false, false, false, false, false, false, false, false, false, false, false, false, false, false, false, false, false, false, false, false, false, false, false, false, false, false, false, false, false, false, false, false, false, false, false, false, false, false, false, false, false, false, false, false, false, false, false, false, false, false, false, false, false, false, false, false, false, false, false, false, false, false, false, false, false, false, false, false, false, false, false, false, false, false, false, false, false, false, false, false, false, false, false, false, false, false, false, false, false, false, false, false, false, false, false, false, false, false, false, false, false, false, false, false, false, false, false, false, false, false, false, false, false, false, false, false, false, false, false, false, false, false, false, false, false, false, false, false, false, false, false, false, false, false, false, false, false, false, false, false, false, false, false, false, false, false, false, false, false, false, false, false, false, false, false, false, false, false, false, false, false, false, false, false, false, false, false, false, false, false]"
      - "decl f35: <43>"
      - "  retn []group"
      - "decl f36: <44>"
      - "  retn [0, 0, 0, 0, 0, 0, 0, 0, 0, 0, 0, 0, 0, 0, 0, 0, 0, 0, 0, 0, 0, 0, 0, 0, 0, 0, 0, 0, 0, 0, 0, 0, 0, 0, 0, 0, 0, 0, 0, 0, 0, 0, 0, 0, 0, 0, 0, 0, 0, 0, 0, 0, 0, 0, 0, 0, 0, 0, 0, 0, 0, 0, 0, 0]"
      - "decl f37: <45>"
      - "  retn []group"
      - "decl f38: <46>"
      - "  retn [false, false, false, false, false, false, false, false, false, false, false, false, false, false, false, false, false, false, false, false, false, false, false, false, false, false, false, false, false, false, false, false, false, false, false, false, false, false, false, false, false, false, false, false, false, false, false, false, false, false, false, false, false, false, false, false, false, false, false, false, false, false, false, false, false, false, false, false, false, false, false, false, false, false, false, false, false, false, false, false, false, false, false, false, false, false, false, false, false, false, false, false, false, false, false, false, false, false, false, false, false, false, false, false, false, false, false, false, false, false, false, false, false, false, false, false, false, false, false, false, false, false, false, false, false, false, false, false, false, false, false, false, false, false, false, false, false, false, false, false, false, false, false, false, false, false, false, false, false, false, false, false, false, false, false, false, false, false, false, false, false, false, false, false, false, false, false, false, false, false, false, false, false, false, false, false, false, false, false, false, false, false, false, false, false, false, false, false, false, false, false, false, false, false, false, false, false, false, false, false, false, false, false, false, false, false, false, false, false, false, false, false, false, false, false, false, false, false, false, false, false, false, false, false, false, false, false, false, false, false, false, false, false, false, false, false, false, false, false, false, false, false, false, false, false, false, false, false, false, false, false, false, false, false, false, false, false, false, false, false, false, false, false, false, false, false, false, false, false, false, false, false, false, false, false, false, false, false, false, false, false, false, false, false, false, false, false, false, false, false, false, false, false, false, false, false, false, false, false, false, false, false, false, false, false, false, false, false, false, false, false, false, false, false, false, false, false, false, false, false, false, false, false, false, false, false, false, false, false, false, false, false, false, false, false, false, false, false, false, false, false, false, false, false, false, false, false, false, false, false, false, false, false, false, false, false, false, false, false, false, false, false, false, false, false, false, false, false, false, false, false, false, false, false, false, false, false, false, false, false, false, false, false, false, false, false, false, false, false, false, false, false, false, false, false, false, false, false, false, false, false, false, false, false, false, false, false, false, false, false, false, false, false, false, false, false, false, false, false, false, false, false, false, false, false, false, false, false, false, false, false, false, false, false, false, false, false, false, false, false, false, false, false, false, false, false, false, false, false, false, false, false, false, false, false, false, false, false, false, false, false, false, false, false, false, false, false, false, false, false, false, false, false, false, false, false, false, false, false, false, false, false, false, false, false, false, false, false, false, false, false, false, false, false, false, false, false, false, false, false, false, false, false, false, false, false]"
      - "decl f39: <47>"
      - "  retn []group"
      - "decl f40: <48>"
      - "  retn [0, 0, 0, 0, 0, 0, 0, 0, 0, 0, 0, 0, 0, 0, 0, 0, 0, 0, 0, 0, 0, 0, 0, 0, 0, 0, 0, 0, 0, 0, 0, 0, 0, 0, 0, 0, 0, 0, 0, 0, 0, 0, 0, 0, 0, 0, 0, 0, 0, 0, 0, 0, 0, 0, 0, 0, 0, 0, 0, 0, 0, 0, 0, 0]"
      - "decl f41: <49>"
      - "  retn []group"
      - "decl f42: <50>"
      - "  retn [false, false, false, false, false, false, false, false]"
      - "decl f43: <51>"
      - "  retn 0"
      - "decl f44: <52>"
      - "  retn [0]"
      - "decl f45: <53>"
      - "  retn 0"
      - "decl f46: <54>"
      - "  retn [false, false, false, false, false, false, false, false]"
      - "decl f47: <55>"
      - "  retn 0"
      - "decl f48: <56>"
      - "  retn [0]"
      - "decl f49: <57>"
      - "  retn 0"
      - "decl f50: <58>"
      - "  retn [false, false, false, false, false, false, false, false, false, false, false, false, false, false, false, false]"
      - "decl f51: <59>"
      - "  retn 0"
      - "decl f52: <60>"
      - "  retn [0, 0]"
      - "decl f53: <61>"
      - "  retn 0"
      - "decl f54: <62>"
      - "  retn [false, false, false, false, false, false, false, false, false, false, false, false, false, false, false, false]"
      - "decl f55: <63>"
      - "  retn 0"
      - "decl f56: <64>"
      - "  retn [0, 0]"
      - "decl f57: <65>"
      - "  retn 0"
      - "decl f58: <66>"
      - "  retn [false, false, false, false, false, false, false, false, false, false, false, false, false, false, false, false, false, false, false, false, false, false, false, false, false, false, false, false, false, false, false, false]"
      - "decl f59: <67>"
      - "  retn 0"
      - "decl f60: <68>"
      - "  retn [0, 0, 0, 0]"
      - "decl f61: <69>"
      - "  retn 0"
      - "decl f62: <70>"
      - "  retn [false, false, false, false, false, false, false, false, false, false, false, false, false, false, false, false, false, false, false, false, false, false, false, false, false, false, false, false, false, false, false, false]"
      - "decl f63: <71>"
      - "  retn 0"
      - "decl f64: <72>"
      - "  retn [0, 0, 0, 0]"
      - "decl f65: <73>"
      - "  retn 0"
      - "decl f66: <74>"
      - "  retn [false, false, false, false, false, false, false, false, false, false, false, false, false, false, false, false, false, false, false, false, false, false, false, false, false, false, false, false, false, false, false, false, false, false, false, false, false, false, false, false, false, false, false, false, false, false, false, false, false, false, false, false, false, false, false, false, false, false, false, false, false, false, false, false]"
      - "decl f67: <75>"
      - "  retn 0"
      - "decl f68: <76>"
      - "  retn [0, 0, 0, 0, 0, 0, 0, 0]"
      - "decl f69: <77>"
      - "  retn 0"
      - "decl f70: <78>"
      - "  retn [false, false, false, false, false, false, false, false, false, false, false, false, false, false, false, false, false, false, false, false, false, false, false, false, false, false, false, false, false, false, false, false, false, false, false, false, false, false, false, false, false, false, false, false, false, false, false, false, false, false, false, false, false, false, false, false, false, false, false, false, false, false, false, false]"
      - "decl f71: <79>"
      - "  retn 0"
      - "decl f72: <80>"
      - "  retn [0, 0, 0, 0, 0, 0, 0, 0]"
      - "decl f73: <81>"
      - "  retn 0"
      - "decl f74: <82>"
      - "  retn [false, false, false, false, false, false, false, false, false, false, false, false, false, false, false, false, false, false, false, false, false, false, false, false, false, false, false, false, false, false, false, false, false, false, false, false, false, false, false, false, false, false, false, false, false, false, false, false, false, false, false, false, false, false, false, false, false, false, false, false, false, false, false, false, false, false, false, false, false, false, false, false, false, false, false, false, false, false, false, false, false, false, false, false, false, false, false, false, false, false, false, false, false, false, false, false, false, false, false, false, false, false, false, false, false, false, false, false, false, false, false, false, false, false, false, false, false, false, false, false, false, false, false, false, false, false, false, false]"
      - "decl f75: <83>"
      - "  retn 0"
      - "decl f76: <84>"
      - "  retn [0, 0, 0, 0, 0, 0, 0, 0, 0, 0, 0, 0, 0, 0, 0, 0]"
      - "decl f77: <85>"
      - "  retn 0"
      - "decl f78: <86>"
      - "  retn [false, false, false, false, false, false, false, false, false, false, false, false, false, false, false, false, false, false, false, false, false, false, false, false, false, false, false, false, false, false, false, false, false, false, false, false, false, false, false, false, false, false, false, false, false, false, false, false, false, false, false, false, false, false, false, false, false, false, false, false, false, false, false, false, false, false, false, false, false, false, false, false, false, false, false, false, false, false, false, false, false, false, false, false, false, false, false, false, false, false, false, false, false, false, false, false, false, false, false, false, false, false, false, false, false, false, false, false, false, false, false, false, false, false, false, false, false, false, false, false, false, false, false, false, false, false, false, false]"
      - "decl f79: <87>"
      - "  retn 0"
      - "decl f80: <88>"
      - "  retn [0, 0, 0, 0, 0, 0, 0, 0, 0, 0, 0, 0, 0, 0, 0, 0]"
      - "decl f81: <89>"
      - "  retn 0"
      - "decl f82: <90>"
      - "  retn [false, false, false, false, false, false, false, false]"
      - "decl f83: <91>"
      - "  retn 0"
      - "decl f84: <92>"
      - "  retn [0]"
      - "decl f85: <93>"
      - "  retn 0"
      - "decl f86: <94>"
      - "  retn [false, false, false, false, false, false, false, false]"
      - "decl f87: <95>"
      - "  retn 0"
      - "decl f88: <96>"
      - "  retn [0]"
      - "decl f89: <97>"
      - "  retn 0"
      - "decl f90: <98>"
      - "  retn [false, false, false, false, false, false, false, false, false, false, false, false, false, false, false, false]"
      - "decl f91: <99>"
      - "  retn 0"
      - "decl f92: <100>"
      - "  retn [0, 0]"
      - "decl f93: <101>"
      - "  retn 0"
      - "decl f94: <102>"
      - "  retn [false, false, false, false, false, false, false, false, false, false, false, false, false, false, false, false]"
      - "decl f95: <103>"
      - "  retn 0"
      - "decl f96: <104>"
      - "  retn [0, 0]"
      - "decl f97: <105>"
      - "  retn 0"
      - "decl f98: <106>"
      - "  retn [false, false, false, false, false, false, false, false, false, false, false, false, false, false, false, false, false, false, false, false, false, false, false, false, false, false, false, false, false, false, false, false]"
      - "decl f99: <107>"
      - "  retn 0"
      - "decl f100: <108>"
      - "  retn [0, 0, 0, 0]"
      - "decl f101: <109>"
      - "  retn 0"
      - "decl f102: <110>"
      - "  retn [false, false, false, false, false, false, false, false, false, false, false, false, false, false, false, false, false, false, false, false, false, false, false, false, false, false, false, false, false, false, false, false]"
      - "decl f103: <111>"
      - "  retn 0"
      - "decl f104: <112>"
      - "  retn [0, 0, 0, 0]"
      - "decl f105: <113>"
      - "  retn 0"
      - "decl f106: <114>"
      - "  retn [false, false, false, false, false, false, false, false, false, false, false, false, false, false, false, false, false, false, false, false, false, false, false, false, false, false, false, false, false, false, false, false, false, false, false, false, false, false, false, false, false, false, false, false, false, false, false, false, false, false, false, false, false, false, false, false, false, false, false, false, false, false, false, false]"
      - "decl f107: <115>"
      - "  retn 0"
      - "decl f108: <116>"
      - "  retn [0, 0, 0, 0, 0, 0, 0, 0]"
      - "decl f109: <117>"
      - "  retn 0"
      - "decl f110: <118>"
      - "  retn [false, false, false, false, false, false, false, false, false, false, false, false, false, false, false, false, false, false, false, false, false, false, false, false, false, false, false, false, false, false, false, false, false, false, false, false, false, false, false, false, false, false, false, false, false, false, false, false, false, false, false, false, false, false, false, false, false, false, false, false, false, false, false, false]"
      - "decl f111: <119>"
      - "  retn 0"
      - "decl f112: <120>"
      - "  retn [0, 0, 0, 0, 0, 0, 0, 0]"
      - "decl f113: <121>"
      - "  retn 0"
      - "decl f114: <122>"
      - "  retn [false, false, false, false, false, false, false, false, false, false, false, false, false, false, false, false, false, false, false, false, false, false, false, false, false, false, false, false, false, false, false, false, false, false, false, false, false, false, false, false, false, false, false, false, false, false, false, false, false, false, false, false, false, false, false, false, false, false, false, false, false, false, false, false, false, false, false, false, false, false, false, false, false, false, false, false, false, false, false, false, false, false, false, false, false, false, false, false, false, false, false, false, false, false, false, false, false, false, false, false, false, false, false, false, false, false, false, false, false, false, false, false, false, false, false, false, false, false, false, false, false, false, false, false, false, false, false, false]"
      - "decl f115: <123>"
      - "  retn 0"
      - "decl f116: <124>"
      - "  retn [0, 0, 0, 0, 0, 0, 0, 0, 0, 0, 0, 0, 0, 0, 0, 0]"
      - "decl f117: <125>"
      - "  retn 0"
      - "decl f118: <126>"
      - "  retn [false, false, false, false, false, false, false, false, false, false, false, false, false, false, false, false, false, false, false, false, false, false, false, false, false, false, false, false, false, false, false, false, false, false, false, false, false, false, false, false, false, false, false, false, false, false, false, false, false, false, false, false, false, false, false, false, false, false, false, false, false, false, false, false, false, false, false, false, false, false, false, false, false, false, false, false, false, false, false, false, false, false, false, false, false, false, false, false, false, false, false, false, false, false, false, false, false, false, false, false, false, false, false, false, false, false, false, false, false, false, false, false, false, false, false, false, false, false, false, false, false, false, false, false, false, false, false, false]"
      - "decl f119: <127>"
      - "  retn 0"
      - "decl f120: <128>"
      - "  retn [0, 0, 0, 0, 0, 0, 0, 0, 0, 0, 0, 0, 0, 0, 0, 0]"
      - "decl f121: <129>"
      - "  retn 0"
      - ""
    output:
      - input_file: i64.in
        output:
          registers:
            r0:
              type: bool
              value: "true"
      - input_file: i64_rev.in
        output:
          registers:
            r0:
              type: bool
              value: "true"
<<<<<<< HEAD
    initial_ast: ff09cc39cba66c2b1c0124d1796b85f9ccbb7ef34bcb698d8e03d4aa2ca13f04
    imports_resolved_ast: a6a5857ab5188d7311ffc4e4c9a3b725fe5f9771d220010d8829af112a76468e
    canonicalized_ast: a6a5857ab5188d7311ffc4e4c9a3b725fe5f9771d220010d8829af112a76468e
    type_inferenced_ast: 784548c07f9398e34af7a5ccd6aa2502009d1ff11ccc73c6899fdff8a238e28d
=======
    initial_ast: 8293478329b7c97caac429d3e2b7c3b38dc3e7be6a0aa83aec50f868cfa7df71
    imports_resolved_ast: 13fea231a71bfa3167d2b0cb0569f942a29c4738109a854c16ffad73a73a71cd
    canonicalized_ast: 13fea231a71bfa3167d2b0cb0569f942a29c4738109a854c16ffad73a73a71cd
    type_inferenced_ast: aa2bcf7257bf2d9879ec6115127f919e7bd2d5a0556e7ab0b8c11a0cc204f919
>>>>>>> 03f78d56
<|MERGE_RESOLUTION|>--- conflicted
+++ resolved
@@ -272,14 +272,7 @@
             r0:
               type: bool
               value: "true"
-<<<<<<< HEAD
-    initial_ast: ff09cc39cba66c2b1c0124d1796b85f9ccbb7ef34bcb698d8e03d4aa2ca13f04
-    imports_resolved_ast: a6a5857ab5188d7311ffc4e4c9a3b725fe5f9771d220010d8829af112a76468e
-    canonicalized_ast: a6a5857ab5188d7311ffc4e4c9a3b725fe5f9771d220010d8829af112a76468e
-    type_inferenced_ast: 784548c07f9398e34af7a5ccd6aa2502009d1ff11ccc73c6899fdff8a238e28d
-=======
-    initial_ast: 8293478329b7c97caac429d3e2b7c3b38dc3e7be6a0aa83aec50f868cfa7df71
-    imports_resolved_ast: 13fea231a71bfa3167d2b0cb0569f942a29c4738109a854c16ffad73a73a71cd
-    canonicalized_ast: 13fea231a71bfa3167d2b0cb0569f942a29c4738109a854c16ffad73a73a71cd
-    type_inferenced_ast: aa2bcf7257bf2d9879ec6115127f919e7bd2d5a0556e7ab0b8c11a0cc204f919
->>>>>>> 03f78d56
+    initial_ast: 150f6468f5e134a35f7af822524f1c67fce3281e3fb9ad15979fb13c856c0b27
+    imports_resolved_ast: 08b9e443a1b23ac06902aebaf53ad6909c1705748d25c5246753dd631b6d335c
+    canonicalized_ast: 08b9e443a1b23ac06902aebaf53ad6909c1705748d25c5246753dd631b6d335c
+    type_inferenced_ast: 4815816cdd14ff155bced9f4e340e285da620c5160476652faafac8d58029fd3