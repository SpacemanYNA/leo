--- conflicted
+++ resolved
@@ -4,18 +4,11 @@
 outputs:
   - circuit:
       num_public_variables: 0
-      num_private_variables: 1537
-      num_constraints: 1538
-      at: 27ec3d6677851d11bb274470c30382690f3682ca48f04d8a468bf4808533c1a5
-      bt: 8d6c9eb89a167cabda27768b2086e4b2273066dcd7ed715ba482715b7b5b3db6
-      ct: 51cbe3a2fc2c49d89b8ef41f6532f3f62197f5bc3b2091013227c0ad36c91be3
-    ir:
-      - "decl f0: <0>"
-      - "  store &v1, ((v0), (), (), ())"
-      - "  mul &v5, v2, v3"
-      - "  eq &v6, v5, v4"
-      - "  retn v6"
-      - ""
+      num_private_variables: 1536
+      num_constraints: 1537
+      at: 245902065d66fcdaff6db49bdd20f72f3e3e85ef6afcf2e12435ee63df39b543
+      bt: 0b017985fe9a0650c67351f1cc247871e9cc9e8c907f2cb47791c5ae1a5b324a
+      ct: 3fb41ccb74d402bc413944e9eb543a7333552052b7781eb257d2b861659d5a09
     output:
       - input_file: i8.in
         output:
@@ -23,14 +16,7 @@
             r0:
               type: bool
               value: "true"
-<<<<<<< HEAD
-    initial_ast: 90fd4a356ae346eeb0cbc587db1e23995df70dfc78f65826290a97c5cb397d88
-    imports_resolved_ast: 90fd4a356ae346eeb0cbc587db1e23995df70dfc78f65826290a97c5cb397d88
-    canonicalized_ast: 90fd4a356ae346eeb0cbc587db1e23995df70dfc78f65826290a97c5cb397d88
-    type_inferenced_ast: 3ac3dfa8193e9bb7afa476681a1bda9c8809d880419dc523fbbb0f1d2394eda0
-=======
     initial_ast: c7ea692c1c4c5b5adf571bbaf8350017c123dc7de9a130d1d3c6d92065f76b30
     imports_resolved_ast: d22aa17a6b51be52827761cc1595e4874bd9b8c592a013c0806a79bf544ada6d
     canonicalized_ast: d22aa17a6b51be52827761cc1595e4874bd9b8c592a013c0806a79bf544ada6d
-    type_inferenced_ast: 0149bd56c5b4bc1930e8e86a3895fd6e22a28e51afc90db13e3a55780c8ede32
->>>>>>> 0e96bf8d
+    type_inferenced_ast: 0149bd56c5b4bc1930e8e86a3895fd6e22a28e51afc90db13e3a55780c8ede32