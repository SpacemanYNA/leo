---
namespace: Compile
expectation: Pass
outputs:
  - circuit:
      num_public_variables: 0
      num_private_variables: 58
      num_constraints: 58
      at: 0248494e6679770b87b19dce92bf7d5f8646ce3f8ebd2f3cafccda0c440a2f64
      bt: 5c5d8aa85ddb16c2e9ea008d2d52ffc42c1d36adc9e2e6168ccebb7ccd0a3069
      ct: 01bde22d4fb741f6f8503007d771bd8b644fa36dbe2a667827e6766a2b461546
    ir:
      - "decl f0: <0>"
      - "  store &v1, ((v0), (), (), ())"
      - "  le &v5, v2, v3"
      - "  eq &v6, v5, v4"
      - "  retn v6"
      - "decl f1: <7>"
      - "  retn [false, false, false, false, false, false, false, false, false, false, false, false, false, false, false, false, false, false, false, false, false, false, false, false, false, false, false, false, false, false, false, false, false, false, false, false, false, false, false, false, false, false, false, false, false, false, false, false, false, false, false, false, false, false, false, false, false, false, false, false, false, false, false, false, false, false, false, false, false, false, false, false, false, false, false, false, false, false, false, false, false, false, false, false, false, false, false, false, false, false, false, false, false, false, false, false, false, false, false, false, false, false, false, false, false, false, false, false, false, false, false, false, false, false, false, false, false, false, false, false, false, false, false, false, false, false, false, false, false, false, false, false, false, false, false, false, false, false, false, false, false, false, false, false, false, false, false, false, false, false, false, false, false, false, false, false, false, false, false, false, false, false, false, false, false, false, false, false, false, false, false, false, false, false, false, false, false, false, false, false, false, false, false, false, false, false, false, false, false, false, false, false, false, false, false, false, false, false, false, false, false, false, false, false, false, false, false, false, false, false, false, false, false, false, false, false, false, false, false, false, false, false, false, false, false, false, false, false, false, false, false, false, false, false, false, false, false, false, false, false, false, false, false, false, false, false, false, false, false, false, false, false, false, false, false, false]"
      - "decl f2: <8>"
      - "  retn aleo1qnr4dkkvkgfqph0vzc3y6z2eu975wnpz2925ntjccd5cfqxtyu8sta57j8"
      - "decl f3: <9>"
      - "  retn [0, 0, 0, 0, 0, 0, 0, 0, 0, 0, 0, 0, 0, 0, 0, 0, 0, 0, 0, 0, 0, 0, 0, 0, 0, 0, 0, 0, 0, 0, 0, 0]"
      - "decl f4: <10>"
      - "  retn aleo1qnr4dkkvkgfqph0vzc3y6z2eu975wnpz2925ntjccd5cfqxtyu8sta57j8"
      - "decl f5: <11>"
      - "  retn [false, false, false, false, false, false, false, false, false, false, false, false, false, false, false, false, false, false, false, false, false, false, false, false, false, false, false, false, false, false, false, false, false, false, false, false, false, false, false, false, false, false, false, false, false, false, false, false, false, false, false, false, false, false, false, false, false, false, false, false, false, false, false, false, false, false, false, false, false, false, false, false, false, false, false, false, false, false, false, false, false, false, false, false, false, false, false, false, false, false, false, false, false, false, false, false, false, false, false, false, false, false, false, false, false, false, false, false, false, false, false, false, false, false, false, false, false, false, false, false, false, false, false, false, false, false, false, false, false, false, false, false, false, false, false, false, false, false, false, false, false, false, false, false, false, false, false, false, false, false, false, false, false, false, false, false, false, false, false, false, false, false, false, false, false, false, false, false, false, false, false, false, false, false, false, false, false, false, false, false, false, false, false, false, false, false, false, false, false, false, false, false, false, false, false, false, false, false, false, false, false, false, false, false, false, false, false, false, false, false, false, false, false, false, false, false, false, false, false, false, false, false, false, false, false, false, false, false, false, false, false, false, false, false, false, false, false, false, false, false, false, false, false, false, false, false, false, false, false, false, false, false, false, false, false, false]"
      - "decl f6: <12>"
      - "  retn aleo1qnr4dkkvkgfqph0vzc3y6z2eu975wnpz2925ntjccd5cfqxtyu8sta57j8"
      - "decl f7: <13>"
      - "  retn [0, 0, 0, 0, 0, 0, 0, 0, 0, 0, 0, 0, 0, 0, 0, 0, 0, 0, 0, 0, 0, 0, 0, 0, 0, 0, 0, 0, 0, 0, 0, 0]"
      - "decl f8: <14>"
      - "  retn aleo1qnr4dkkvkgfqph0vzc3y6z2eu975wnpz2925ntjccd5cfqxtyu8sta57j8"
      - "decl f9: <15>"
      - "  retn 0"
      - "decl f10: <16>"
      - "  retn [false]"
      - "decl f11: <17>"
      - "  retn false"
      - "decl f12: <18>"
      - "  retn [0]"
      - "decl f13: <19>"
      - "  retn false"
      - "decl f14: <20>"
      - "  retn [false]"
      - "decl f15: <21>"
      - "  retn false"
      - "decl f16: <22>"
      - "  retn [0]"
      - "decl f17: <23>"
      - "  retn false"
      - "decl f18: <24>"
      - "  retn [false, false, false, false, false, false, false, false, false, false, false, false, false, false, false, false, false, false, false, false, false, false, false, false, false, false, false, false, false, false, false, false, false, false, false, false, false, false, false, false, false, false, false, false, false, false, false, false, false, false, false, false, false, false, false, false, false, false, false, false, false, false, false, false, false, false, false, false, false, false, false, false, false, false, false, false, false, false, false, false, false, false, false, false, false, false, false, false, false, false, false, false, false, false, false, false, false, false, false, false, false, false, false, false, false, false, false, false, false, false, false, false, false, false, false, false, false, false, false, false, false, false, false, false, false, false, false, false, false, false, false, false, false, false, false, false, false, false, false, false, false, false, false, false, false, false, false, false, false, false, false, false, false, false, false, false, false, false, false, false, false, false, false, false, false, false, false, false, false, false, false, false, false, false, false, false, false, false, false, false, false, false, false, false, false, false, false, false, false, false, false, false, false, false, false, false, false, false, false, false, false, false, false, false, false, false, false, false, false, false, false, false, false, false, false, false, false, false, false, false, false, false, false, false, false, false, false, false, false, false, false, false, false, false, false, false, false, false, false, false, false, false, false, false, false, false, false, false, false, false, false, false, false]"
      - "decl f19: <25>"
      - "  retn 'a'"
      - "decl f20: <26>"
      - "  retn [0, 0, 0, 0, 0, 0, 0, 0, 0, 0, 0, 0, 0, 0, 0, 0, 0, 0, 0, 0, 0, 0, 0, 0, 0, 0, 0, 0, 0, 0, 0, 0]"
      - "decl f21: <27>"
      - "  retn 'a'"
      - "decl f22: <28>"
      - "  retn [false, false, false, false, false, false, false, false, false, false, false, false, false, false, false, false, false, false, false, false, false, false, false, false, false, false, false, false, false, false, false, false, false, false, false, false, false, false, false, false, false, false, false, false, false, false, false, false, false, false, false, false, false, false, false, false, false, false, false, false, false, false, false, false, false, false, false, false, false, false, false, false, false, false, false, false, false, false, false, false, false, false, false, false, false, false, false, false, false, false, false, false, false, false, false, false, false, false, false, false, false, false, false, false, false, false, false, false, false, false, false, false, false, false, false, false, false, false, false, false, false, false, false, false, false, false, false, false, false, false, false, false, false, false, false, false, false, false, false, false, false, false, false, false, false, false, false, false, false, false, false, false, false, false, false, false, false, false, false, false, false, false, false, false, false, false, false, false, false, false, false, false, false, false, false, false, false, false, false, false, false, false, false, false, false, false, false, false, false, false, false, false, false, false, false, false, false, false, false, false, false, false, false, false, false, false, false, false, false, false, false, false, false, false, false, false, false, false, false, false, false, false, false, false, false, false, false, false, false, false, false, false, false, false, false, false, false, false, false, false, false, false, false, false, false, false, false, false, false, false, false, false, false]"
      - "decl f23: <29>"
      - "  retn 'a'"
      - "decl f24: <30>"
      - "  retn [0, 0, 0, 0, 0, 0, 0, 0, 0, 0, 0, 0, 0, 0, 0, 0, 0, 0, 0, 0, 0, 0, 0, 0, 0, 0, 0, 0, 0, 0, 0, 0]"
      - "decl f25: <31>"
      - "  retn 'a'"
      - "decl f26: <32>"
      - "  retn [false, false, false, false, false, false, false, false, false, false, false, false, false, false, false, false, false, false, false, false, false, false, false, false, false, false, false, false, false, false, false, false, false, false, false, false, false, false, false, false, false, false, false, false, false, false, false, false, false, false, false, false, false, false, false, false, false, false, false, false, false, false, false, false, false, false, false, false, false, false, false, false, false, false, false, false, false, false, false, false, false, false, false, false, false, false, false, false, false, false, false, false, false, false, false, false, false, false, false, false, false, false, false, false, false, false, false, false, false, false, false, false, false, false, false, false, false, false, false, false, false, false, false, false, false, false, false, false, false, false, false, false, false, false, false, false, false, false, false, false, false, false, false, false, false, false, false, false, false, false, false, false, false, false, false, false, false, false, false, false, false, false, false, false, false, false, false, false, false, false, false, false, false, false, false, false, false, false, false, false, false, false, false, false, false, false, false, false, false, false, false, false, false, false, false, false, false, false, false, false, false, false, false, false, false, false, false, false, false, false, false, false, false, false, false, false, false, false, false, false, false, false, false, false, false, false, false, false, false, false, false, false, false, false, false, false, false, false, false, false, false, false, false, false, false, false, false, false, false, false, false, false, false]"
      - "decl f27: <33>"
      - "  retn []"
      - "decl f28: <34>"
      - "  retn [0, 0, 0, 0, 0, 0, 0, 0, 0, 0, 0, 0, 0, 0, 0, 0, 0, 0, 0, 0, 0, 0, 0, 0, 0, 0, 0, 0, 0, 0, 0, 0]"
      - "decl f29: <35>"
      - "  retn []"
      - "decl f30: <36>"
      - "  retn [false, false, false, false, false, false, false, false, false, false, false, false, false, false, false, false, false, false, false, false, false, false, false, false, false, false, false, false, false, false, false, false, false, false, false, false, false, false, false, false, false, false, false, false, false, false, false, false, false, false, false, false, false, false, false, false, false, false, false, false, false, false, false, false, false, false, false, false, false, false, false, false, false, false, false, false, false, false, false, false, false, false, false, false, false, false, false, false, false, false, false, false, false, false, false, false, false, false, false, false, false, false, false, false, false, false, false, false, false, false, false, false, false, false, false, false, false, false, false, false, false, false, false, false, false, false, false, false, false, false, false, false, false, false, false, false, false, false, false, false, false, false, false, false, false, false, false, false, false, false, false, false, false, false, false, false, false, false, false, false, false, false, false, false, false, false, false, false, false, false, false, false, false, false, false, false, false, false, false, false, false, false, false, false, false, false, false, false, false, false, false, false, false, false, false, false, false, false, false, false, false, false, false, false, false, false, false, false, false, false, false, false, false, false, false, false, false, false, false, false, false, false, false, false, false, false, false, false, false, false, false, false, false, false, false, false, false, false, false, false, false, false, false, false, false, false, false, false, false, false, false, false, false]"
      - "decl f31: <37>"
      - "  retn []"
      - "decl f32: <38>"
      - "  retn [0, 0, 0, 0, 0, 0, 0, 0, 0, 0, 0, 0, 0, 0, 0, 0, 0, 0, 0, 0, 0, 0, 0, 0, 0, 0, 0, 0, 0, 0, 0, 0]"
      - "decl f33: <39>"
      - "  retn []"
      - "decl f34: <40>"
      - "  retn [false, false, false, false, false, false, false, false, false, false, false, false, false, false, false, false, false, false, false, false, false, false, false, false, false, false, false, false, false, false, false, false, false, false, false, false, false, false, false, false, false, false, false, false, false, false, false, false, false, false, false, false, false, false, false, false, false, false, false, false, false, false, false, false, false, false, false, false, false, false, false, false, false, false, false, false, false, false, false, false, false, false, false, false, false, false, false, false, false, false, false, false, false, false, false, false, false, false, false, false, false, false, false, false, false, false, false, false, false, false, false, false, false, false, false, false, false, false, false, false, false, false, false, false, false, false, false, false, false, false, false, false, false, false, false, false, false, false, false, false, false, false, false, false, false, false, false, false, false, false, false, false, false, false, false, false, false, false, false, false, false, false, false, false, false, false, false, false, false, false, false, false, false, false, false, false, false, false, false, false, false, false, false, false, false, false, false, false, false, false, false, false, false, false, false, false, false, false, false, false, false, false, false, false, false, false, false, false, false, false, false, false, false, false, false, false, false, false, false, false, false, false, false, false, false, false, false, false, false, false, false, false, false, false, false, false, false, false, false, false, false, false, false, false, false, false, false, false, false, false, false, false, false, false, false, false, false, false, false, false, false, false, false, false, false, false, false, false, false, false, false, false, false, false, false, false, false, false, false, false, false, false, false, false, false, false, false, false, false, false, false, false, false, false, false, false, false, false, false, false, false, false, false, false, false, false, false, false, false, false, false, false, false, false, false, false, false, false, false, false, false, false, false, false, false, false, false, false, false, false, false, false, false, false, false, false, false, false, false, false, false, false, false, false, false, false, false, false, false, false, false, false, false, false, false, false, false, false, false, false, false, false, false, false, false, false, false, false, false, false, false, false, false, false, false, false, false, false, false, false, false, false, false, false, false, false, false, false, false, false, false, false, false, false, false, false, false, false, false, false, false, false, false, false, false, false, false, false, false, false, false, false, false, false, false, false, false, false, false, false, false, false, false, false, false, false, false, false, false, false, false, false, false, false, false, false, false, false, false, false, false, false, false, false, false, false, false, false, false, false, false, false, false, false, false, false, false, false, false, false, false, false, false, false, false, false, false, false, false, false, false, false, false, false, false, false, false, false, false, false, false, false, false, false, false, false, false, false, false, false, false, false, false, false, false, false, false, false, false, false, false, false, false, false, false, false]"
      - "decl f35: <41>"
      - "  retn []group"
      - "decl f36: <42>"
      - "  retn [0, 0, 0, 0, 0, 0, 0, 0, 0, 0, 0, 0, 0, 0, 0, 0, 0, 0, 0, 0, 0, 0, 0, 0, 0, 0, 0, 0, 0, 0, 0, 0, 0, 0, 0, 0, 0, 0, 0, 0, 0, 0, 0, 0, 0, 0, 0, 0, 0, 0, 0, 0, 0, 0, 0, 0, 0, 0, 0, 0, 0, 0, 0, 0]"
      - "decl f37: <43>"
      - "  retn []group"
      - "decl f38: <44>"
      - "  retn [false, false, false, false, false, false, false, false, false, false, false, false, false, false, false, false, false, false, false, false, false, false, false, false, false, false, false, false, false, false, false, false, false, false, false, false, false, false, false, false, false, false, false, false, false, false, false, false, false, false, false, false, false, false, false, false, false, false, false, false, false, false, false, false, false, false, false, false, false, false, false, false, false, false, false, false, false, false, false, false, false, false, false, false, false, false, false, false, false, false, false, false, false, false, false, false, false, false, false, false, false, false, false, false, false, false, false, false, false, false, false, false, false, false, false, false, false, false, false, false, false, false, false, false, false, false, false, false, false, false, false, false, false, false, false, false, false, false, false, false, false, false, false, false, false, false, false, false, false, false, false, false, false, false, false, false, false, false, false, false, false, false, false, false, false, false, false, false, false, false, false, false, false, false, false, false, false, false, false, false, false, false, false, false, false, false, false, false, false, false, false, false, false, false, false, false, false, false, false, false, false, false, false, false, false, false, false, false, false, false, false, false, false, false, false, false, false, false, false, false, false, false, false, false, false, false, false, false, false, false, false, false, false, false, false, false, false, false, false, false, false, false, false, false, false, false, false, false, false, false, false, false, false, false, false, false, false, false, false, false, false, false, false, false, false, false, false, false, false, false, false, false, false, false, false, false, false, false, false, false, false, false, false, false, false, false, false, false, false, false, false, false, false, false, false, false, false, false, false, false, false, false, false, false, false, false, false, false, false, false, false, false, false, false, false, false, false, false, false, false, false, false, false, false, false, false, false, false, false, false, false, false, false, false, false, false, false, false, false, false, false, false, false, false, false, false, false, false, false, false, false, false, false, false, false, false, false, false, false, false, false, false, false, false, false, false, false, false, false, false, false, false, false, false, false, false, false, false, false, false, false, false, false, false, false, false, false, false, false, false, false, false, false, false, false, false, false, false, false, false, false, false, false, false, false, false, false, false, false, false, false, false, false, false, false, false, false, false, false, false, false, false, false, false, false, false, false, false, false, false, false, false, false, false, false, false, false, false, false, false, false, false, false, false, false, false, false, false, false, false, false, false, false, false, false, false, false, false, false, false, false, false, false, false, false, false, false, false, false, false, false, false, false, false, false, false, false, false, false, false, false, false, false, false, false, false, false, false, false, false, false, false, false, false, false, false, false, false, false, false, false, false, false, false, false, false]"
      - "decl f39: <45>"
      - "  retn []group"
      - "decl f40: <46>"
      - "  retn [0, 0, 0, 0, 0, 0, 0, 0, 0, 0, 0, 0, 0, 0, 0, 0, 0, 0, 0, 0, 0, 0, 0, 0, 0, 0, 0, 0, 0, 0, 0, 0, 0, 0, 0, 0, 0, 0, 0, 0, 0, 0, 0, 0, 0, 0, 0, 0, 0, 0, 0, 0, 0, 0, 0, 0, 0, 0, 0, 0, 0, 0, 0, 0]"
      - "decl f41: <47>"
      - "  retn []group"
      - "decl f42: <48>"
      - "  retn [false, false, false, false, false, false, false, false]"
      - "decl f43: <49>"
      - "  retn 0"
      - "decl f44: <50>"
      - "  retn [0]"
      - "decl f45: <51>"
      - "  retn 0"
      - "decl f46: <52>"
      - "  retn [false, false, false, false, false, false, false, false]"
      - "decl f47: <53>"
      - "  retn 0"
      - "decl f48: <54>"
      - "  retn [0]"
      - "decl f49: <55>"
      - "  retn 0"
      - "decl f50: <56>"
      - "  retn [false, false, false, false, false, false, false, false, false, false, false, false, false, false, false, false]"
      - "decl f51: <57>"
      - "  retn 0"
      - "decl f52: <58>"
      - "  retn [0, 0]"
      - "decl f53: <59>"
      - "  retn 0"
      - "decl f54: <60>"
      - "  retn [false, false, false, false, false, false, false, false, false, false, false, false, false, false, false, false]"
      - "decl f55: <61>"
      - "  retn 0"
      - "decl f56: <62>"
      - "  retn [0, 0]"
      - "decl f57: <63>"
      - "  retn 0"
      - "decl f58: <64>"
      - "  retn [false, false, false, false, false, false, false, false, false, false, false, false, false, false, false, false, false, false, false, false, false, false, false, false, false, false, false, false, false, false, false, false]"
      - "decl f59: <65>"
      - "  retn 0"
      - "decl f60: <66>"
      - "  retn [0, 0, 0, 0]"
      - "decl f61: <67>"
      - "  retn 0"
      - "decl f62: <68>"
      - "  retn [false, false, false, false, false, false, false, false, false, false, false, false, false, false, false, false, false, false, false, false, false, false, false, false, false, false, false, false, false, false, false, false]"
      - "decl f63: <69>"
      - "  retn 0"
      - "decl f64: <70>"
      - "  retn [0, 0, 0, 0]"
      - "decl f65: <71>"
      - "  retn 0"
      - "decl f66: <72>"
      - "  retn [false, false, false, false, false, false, false, false, false, false, false, false, false, false, false, false, false, false, false, false, false, false, false, false, false, false, false, false, false, false, false, false, false, false, false, false, false, false, false, false, false, false, false, false, false, false, false, false, false, false, false, false, false, false, false, false, false, false, false, false, false, false, false, false]"
      - "decl f67: <73>"
      - "  retn 0"
      - "decl f68: <74>"
      - "  retn [0, 0, 0, 0, 0, 0, 0, 0]"
      - "decl f69: <75>"
      - "  retn 0"
      - "decl f70: <76>"
      - "  retn [false, false, false, false, false, false, false, false, false, false, false, false, false, false, false, false, false, false, false, false, false, false, false, false, false, false, false, false, false, false, false, false, false, false, false, false, false, false, false, false, false, false, false, false, false, false, false, false, false, false, false, false, false, false, false, false, false, false, false, false, false, false, false, false]"
      - "decl f71: <77>"
      - "  retn 0"
      - "decl f72: <78>"
      - "  retn [0, 0, 0, 0, 0, 0, 0, 0]"
      - "decl f73: <79>"
      - "  retn 0"
      - "decl f74: <80>"
      - "  retn [false, false, false, false, false, false, false, false, false, false, false, false, false, false, false, false, false, false, false, false, false, false, false, false, false, false, false, false, false, false, false, false, false, false, false, false, false, false, false, false, false, false, false, false, false, false, false, false, false, false, false, false, false, false, false, false, false, false, false, false, false, false, false, false, false, false, false, false, false, false, false, false, false, false, false, false, false, false, false, false, false, false, false, false, false, false, false, false, false, false, false, false, false, false, false, false, false, false, false, false, false, false, false, false, false, false, false, false, false, false, false, false, false, false, false, false, false, false, false, false, false, false, false, false, false, false, false, false]"
      - "decl f75: <81>"
      - "  retn 0"
      - "decl f76: <82>"
      - "  retn [0, 0, 0, 0, 0, 0, 0, 0, 0, 0, 0, 0, 0, 0, 0, 0]"
      - "decl f77: <83>"
      - "  retn 0"
      - "decl f78: <84>"
      - "  retn [false, false, false, false, false, false, false, false, false, false, false, false, false, false, false, false, false, false, false, false, false, false, false, false, false, false, false, false, false, false, false, false, false, false, false, false, false, false, false, false, false, false, false, false, false, false, false, false, false, false, false, false, false, false, false, false, false, false, false, false, false, false, false, false, false, false, false, false, false, false, false, false, false, false, false, false, false, false, false, false, false, false, false, false, false, false, false, false, false, false, false, false, false, false, false, false, false, false, false, false, false, false, false, false, false, false, false, false, false, false, false, false, false, false, false, false, false, false, false, false, false, false, false, false, false, false, false, false]"
      - "decl f79: <85>"
      - "  retn 0"
      - "decl f80: <86>"
      - "  retn [0, 0, 0, 0, 0, 0, 0, 0, 0, 0, 0, 0, 0, 0, 0, 0]"
      - "decl f81: <87>"
      - "  retn 0"
      - "decl f82: <88>"
      - "  retn [false, false, false, false, false, false, false, false]"
      - "decl f83: <89>"
      - "  retn 0"
      - "decl f84: <90>"
      - "  retn [0]"
      - "decl f85: <91>"
      - "  retn 0"
      - "decl f86: <92>"
      - "  retn [false, false, false, false, false, false, false, false]"
      - "decl f87: <93>"
      - "  retn 0"
      - "decl f88: <94>"
      - "  retn [0]"
      - "decl f89: <95>"
      - "  retn 0"
      - "decl f90: <96>"
      - "  retn [false, false, false, false, false, false, false, false, false, false, false, false, false, false, false, false]"
      - "decl f91: <97>"
      - "  retn 0"
      - "decl f92: <98>"
      - "  retn [0, 0]"
      - "decl f93: <99>"
      - "  retn 0"
      - "decl f94: <100>"
      - "  retn [false, false, false, false, false, false, false, false, false, false, false, false, false, false, false, false]"
      - "decl f95: <101>"
      - "  retn 0"
      - "decl f96: <102>"
      - "  retn [0, 0]"
      - "decl f97: <103>"
      - "  retn 0"
      - "decl f98: <104>"
      - "  retn [false, false, false, false, false, false, false, false, false, false, false, false, false, false, false, false, false, false, false, false, false, false, false, false, false, false, false, false, false, false, false, false]"
      - "decl f99: <105>"
      - "  retn 0"
      - "decl f100: <106>"
      - "  retn [0, 0, 0, 0]"
      - "decl f101: <107>"
      - "  retn 0"
      - "decl f102: <108>"
      - "  retn [false, false, false, false, false, false, false, false, false, false, false, false, false, false, false, false, false, false, false, false, false, false, false, false, false, false, false, false, false, false, false, false]"
      - "decl f103: <109>"
      - "  retn 0"
      - "decl f104: <110>"
      - "  retn [0, 0, 0, 0]"
      - "decl f105: <111>"
      - "  retn 0"
      - "decl f106: <112>"
      - "  retn [false, false, false, false, false, false, false, false, false, false, false, false, false, false, false, false, false, false, false, false, false, false, false, false, false, false, false, false, false, false, false, false, false, false, false, false, false, false, false, false, false, false, false, false, false, false, false, false, false, false, false, false, false, false, false, false, false, false, false, false, false, false, false, false]"
      - "decl f107: <113>"
      - "  retn 0"
      - "decl f108: <114>"
      - "  retn [0, 0, 0, 0, 0, 0, 0, 0]"
      - "decl f109: <115>"
      - "  retn 0"
      - "decl f110: <116>"
      - "  retn [false, false, false, false, false, false, false, false, false, false, false, false, false, false, false, false, false, false, false, false, false, false, false, false, false, false, false, false, false, false, false, false, false, false, false, false, false, false, false, false, false, false, false, false, false, false, false, false, false, false, false, false, false, false, false, false, false, false, false, false, false, false, false, false]"
      - "decl f111: <117>"
      - "  retn 0"
      - "decl f112: <118>"
      - "  retn [0, 0, 0, 0, 0, 0, 0, 0]"
      - "decl f113: <119>"
      - "  retn 0"
      - "decl f114: <120>"
      - "  retn [false, false, false, false, false, false, false, false, false, false, false, false, false, false, false, false, false, false, false, false, false, false, false, false, false, false, false, false, false, false, false, false, false, false, false, false, false, false, false, false, false, false, false, false, false, false, false, false, false, false, false, false, false, false, false, false, false, false, false, false, false, false, false, false, false, false, false, false, false, false, false, false, false, false, false, false, false, false, false, false, false, false, false, false, false, false, false, false, false, false, false, false, false, false, false, false, false, false, false, false, false, false, false, false, false, false, false, false, false, false, false, false, false, false, false, false, false, false, false, false, false, false, false, false, false, false, false, false]"
      - "decl f115: <121>"
      - "  retn 0"
      - "decl f116: <122>"
      - "  retn [0, 0, 0, 0, 0, 0, 0, 0, 0, 0, 0, 0, 0, 0, 0, 0]"
      - "decl f117: <123>"
      - "  retn 0"
      - "decl f118: <124>"
      - "  retn [false, false, false, false, false, false, false, false, false, false, false, false, false, false, false, false, false, false, false, false, false, false, false, false, false, false, false, false, false, false, false, false, false, false, false, false, false, false, false, false, false, false, false, false, false, false, false, false, false, false, false, false, false, false, false, false, false, false, false, false, false, false, false, false, false, false, false, false, false, false, false, false, false, false, false, false, false, false, false, false, false, false, false, false, false, false, false, false, false, false, false, false, false, false, false, false, false, false, false, false, false, false, false, false, false, false, false, false, false, false, false, false, false, false, false, false, false, false, false, false, false, false, false, false, false, false, false, false]"
      - "decl f119: <125>"
      - "  retn 0"
      - "decl f120: <126>"
      - "  retn [0, 0, 0, 0, 0, 0, 0, 0, 0, 0, 0, 0, 0, 0, 0, 0]"
      - "decl f121: <127>"
      - "  retn 0"
      - ""
    output:
      - input_file: i8_l.in
        output:
          registers:
            r0:
              type: bool
              value: "true"
      - input_file: i8_e.in
        output:
          registers:
            r0:
              type: bool
              value: "true"
<<<<<<< HEAD
    initial_ast: 43407c92ec9f20adc0e204b9a5d8f096a4f1e664c46f1941b8d93d7c0e73aa73
    imports_resolved_ast: d6d1d31561eb86441833973c7892689f7a445f32aa7cb7704c329842151596b1
    canonicalized_ast: d6d1d31561eb86441833973c7892689f7a445f32aa7cb7704c329842151596b1
    type_inferenced_ast: 9920f39dec379d97cea541a4eafc8d0f7d3cea8a4afba8df0af3332330fcc45e
=======
    initial_ast: 226a0abe9f9563f9d90afc620a45e070613c8755cafc24228bd7887d4cc6d608
    imports_resolved_ast: 34d46b1b0b742aaa6d9845cd9ec8c490e8e209c4236e5eb044e5404de4a9371b
    canonicalized_ast: 34d46b1b0b742aaa6d9845cd9ec8c490e8e209c4236e5eb044e5404de4a9371b
    type_inferenced_ast: d68c9187749cf30faf185f946988f99c59cbddc84b4722892aa6d2d9df7e0e00
>>>>>>> 03f78d56
<|MERGE_RESOLUTION|>--- conflicted
+++ resolved
@@ -271,14 +271,7 @@
             r0:
               type: bool
               value: "true"
-<<<<<<< HEAD
-    initial_ast: 43407c92ec9f20adc0e204b9a5d8f096a4f1e664c46f1941b8d93d7c0e73aa73
-    imports_resolved_ast: d6d1d31561eb86441833973c7892689f7a445f32aa7cb7704c329842151596b1
-    canonicalized_ast: d6d1d31561eb86441833973c7892689f7a445f32aa7cb7704c329842151596b1
-    type_inferenced_ast: 9920f39dec379d97cea541a4eafc8d0f7d3cea8a4afba8df0af3332330fcc45e
-=======
-    initial_ast: 226a0abe9f9563f9d90afc620a45e070613c8755cafc24228bd7887d4cc6d608
-    imports_resolved_ast: 34d46b1b0b742aaa6d9845cd9ec8c490e8e209c4236e5eb044e5404de4a9371b
-    canonicalized_ast: 34d46b1b0b742aaa6d9845cd9ec8c490e8e209c4236e5eb044e5404de4a9371b
-    type_inferenced_ast: d68c9187749cf30faf185f946988f99c59cbddc84b4722892aa6d2d9df7e0e00
->>>>>>> 03f78d56
+    initial_ast: 58ce95c183a0a6c0e4c6e382dcc0eeb067107e653a8b09c39b7e99d344b08834
+    imports_resolved_ast: 40e306d6db4c448917ef00c8bc33a607396a4d09cf03b8d62292e3348dc0a4f3
+    canonicalized_ast: 40e306d6db4c448917ef00c8bc33a607396a4d09cf03b8d62292e3348dc0a4f3
+    type_inferenced_ast: 4a150401a1be540c1b3f9d47fc437f9e5c777b45f528b353da92883ab1e4f482