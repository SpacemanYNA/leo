---
namespace: Compile
expectation: Pass
outputs:
  - circuit:
      num_public_variables: 0
      num_private_variables: 193
      num_constraints: 194
      at: 844cb01c7d61d2f43a13c2fed6d5c97927ad83d77b7b1380e99129a1d9f4ad03
      bt: cfa9c32dfc7dea263fceeda5e6dc318760783ab24ffdf8ba7c3430def8e491a9
      ct: a3db45fde744975780c2c83de66a4762bfc8aaa090270c90457e6714cb6db9d5
    ir:
      - "decl f0: <0>"
      - "  store &v1, ((v0), (), (), ())"
      - "  add &v5, v2, v3"
      - "  eq &v6, v5, v4"
      - "  retn v6"
      - "decl f1: <7>"
      - "  retn [false, false, false, false, false, false, false, false, false, false, false, false, false, false, false, false, false, false, false, false, false, false, false, false, false, false, false, false, false, false, false, false, false, false, false, false, false, false, false, false, false, false, false, false, false, false, false, false, false, false, false, false, false, false, false, false, false, false, false, false, false, false, false, false, false, false, false, false, false, false, false, false, false, false, false, false, false, false, false, false, false, false, false, false, false, false, false, false, false, false, false, false, false, false, false, false, false, false, false, false, false, false, false, false, false, false, false, false, false, false, false, false, false, false, false, false, false, false, false, false, false, false, false, false, false, false, false, false, false, false, false, false, false, false, false, false, false, false, false, false, false, false, false, false, false, false, false, false, false, false, false, false, false, false, false, false, false, false, false, false, false, false, false, false, false, false, false, false, false, false, false, false, false, false, false, false, false, false, false, false, false, false, false, false, false, false, false, false, false, false, false, false, false, false, false, false, false, false, false, false, false, false, false, false, false, false, false, false, false, false, false, false, false, false, false, false, false, false, false, false, false, false, false, false, false, false, false, false, false, false, false, false, false, false, false, false, false, false, false, false, false, false, false, false, false, false, false, false, false, false, false, false, false, false, false, false]"
      - "decl f2: <8>"
      - "  retn aleo1qnr4dkkvkgfqph0vzc3y6z2eu975wnpz2925ntjccd5cfqxtyu8sta57j8"
      - "decl f3: <9>"
      - "  retn [0, 0, 0, 0, 0, 0, 0, 0, 0, 0, 0, 0, 0, 0, 0, 0, 0, 0, 0, 0, 0, 0, 0, 0, 0, 0, 0, 0, 0, 0, 0, 0]"
      - "decl f4: <10>"
      - "  retn aleo1qnr4dkkvkgfqph0vzc3y6z2eu975wnpz2925ntjccd5cfqxtyu8sta57j8"
      - "decl f5: <11>"
      - "  retn [false, false, false, false, false, false, false, false, false, false, false, false, false, false, false, false, false, false, false, false, false, false, false, false, false, false, false, false, false, false, false, false, false, false, false, false, false, false, false, false, false, false, false, false, false, false, false, false, false, false, false, false, false, false, false, false, false, false, false, false, false, false, false, false, false, false, false, false, false, false, false, false, false, false, false, false, false, false, false, false, false, false, false, false, false, false, false, false, false, false, false, false, false, false, false, false, false, false, false, false, false, false, false, false, false, false, false, false, false, false, false, false, false, false, false, false, false, false, false, false, false, false, false, false, false, false, false, false, false, false, false, false, false, false, false, false, false, false, false, false, false, false, false, false, false, false, false, false, false, false, false, false, false, false, false, false, false, false, false, false, false, false, false, false, false, false, false, false, false, false, false, false, false, false, false, false, false, false, false, false, false, false, false, false, false, false, false, false, false, false, false, false, false, false, false, false, false, false, false, false, false, false, false, false, false, false, false, false, false, false, false, false, false, false, false, false, false, false, false, false, false, false, false, false, false, false, false, false, false, false, false, false, false, false, false, false, false, false, false, false, false, false, false, false, false, false, false, false, false, false, false, false, false, false, false, false]"
      - "decl f6: <12>"
      - "  retn aleo1qnr4dkkvkgfqph0vzc3y6z2eu975wnpz2925ntjccd5cfqxtyu8sta57j8"
      - "decl f7: <13>"
      - "  retn [0, 0, 0, 0, 0, 0, 0, 0, 0, 0, 0, 0, 0, 0, 0, 0, 0, 0, 0, 0, 0, 0, 0, 0, 0, 0, 0, 0, 0, 0, 0, 0]"
      - "decl f8: <14>"
      - "  retn aleo1qnr4dkkvkgfqph0vzc3y6z2eu975wnpz2925ntjccd5cfqxtyu8sta57j8"
      - "decl f9: <15>"
      - "  retn 0"
      - "decl f10: <16>"
      - "  retn [false]"
      - "decl f11: <17>"
      - "  retn false"
      - "decl f12: <18>"
      - "  retn [0]"
      - "decl f13: <19>"
      - "  retn false"
      - "decl f14: <20>"
      - "  retn [false]"
      - "decl f15: <21>"
      - "  retn false"
      - "decl f16: <22>"
      - "  retn [0]"
      - "decl f17: <23>"
      - "  retn false"
      - "decl f18: <24>"
      - "  retn [false, false, false, false, false, false, false, false, false, false, false, false, false, false, false, false, false, false, false, false, false, false, false, false, false, false, false, false, false, false, false, false, false, false, false, false, false, false, false, false, false, false, false, false, false, false, false, false, false, false, false, false, false, false, false, false, false, false, false, false, false, false, false, false, false, false, false, false, false, false, false, false, false, false, false, false, false, false, false, false, false, false, false, false, false, false, false, false, false, false, false, false, false, false, false, false, false, false, false, false, false, false, false, false, false, false, false, false, false, false, false, false, false, false, false, false, false, false, false, false, false, false, false, false, false, false, false, false, false, false, false, false, false, false, false, false, false, false, false, false, false, false, false, false, false, false, false, false, false, false, false, false, false, false, false, false, false, false, false, false, false, false, false, false, false, false, false, false, false, false, false, false, false, false, false, false, false, false, false, false, false, false, false, false, false, false, false, false, false, false, false, false, false, false, false, false, false, false, false, false, false, false, false, false, false, false, false, false, false, false, false, false, false, false, false, false, false, false, false, false, false, false, false, false, false, false, false, false, false, false, false, false, false, false, false, false, false, false, false, false, false, false, false, false, false, false, false, false, false, false, false, false, false]"
      - "decl f19: <25>"
      - "  retn 'a'"
      - "decl f20: <26>"
      - "  retn [0, 0, 0, 0, 0, 0, 0, 0, 0, 0, 0, 0, 0, 0, 0, 0, 0, 0, 0, 0, 0, 0, 0, 0, 0, 0, 0, 0, 0, 0, 0, 0]"
      - "decl f21: <27>"
      - "  retn 'a'"
      - "decl f22: <28>"
      - "  retn [false, false, false, false, false, false, false, false, false, false, false, false, false, false, false, false, false, false, false, false, false, false, false, false, false, false, false, false, false, false, false, false, false, false, false, false, false, false, false, false, false, false, false, false, false, false, false, false, false, false, false, false, false, false, false, false, false, false, false, false, false, false, false, false, false, false, false, false, false, false, false, false, false, false, false, false, false, false, false, false, false, false, false, false, false, false, false, false, false, false, false, false, false, false, false, false, false, false, false, false, false, false, false, false, false, false, false, false, false, false, false, false, false, false, false, false, false, false, false, false, false, false, false, false, false, false, false, false, false, false, false, false, false, false, false, false, false, false, false, false, false, false, false, false, false, false, false, false, false, false, false, false, false, false, false, false, false, false, false, false, false, false, false, false, false, false, false, false, false, false, false, false, false, false, false, false, false, false, false, false, false, false, false, false, false, false, false, false, false, false, false, false, false, false, false, false, false, false, false, false, false, false, false, false, false, false, false, false, false, false, false, false, false, false, false, false, false, false, false, false, false, false, false, false, false, false, false, false, false, false, false, false, false, false, false, false, false, false, false, false, false, false, false, false, false, false, false, false, false, false, false, false, false]"
      - "decl f23: <29>"
      - "  retn 'a'"
      - "decl f24: <30>"
      - "  retn [0, 0, 0, 0, 0, 0, 0, 0, 0, 0, 0, 0, 0, 0, 0, 0, 0, 0, 0, 0, 0, 0, 0, 0, 0, 0, 0, 0, 0, 0, 0, 0]"
      - "decl f25: <31>"
      - "  retn 'a'"
      - "decl f26: <32>"
      - "  retn [false, false, false, false, false, false, false, false, false, false, false, false, false, false, false, false, false, false, false, false, false, false, false, false, false, false, false, false, false, false, false, false, false, false, false, false, false, false, false, false, false, false, false, false, false, false, false, false, false, false, false, false, false, false, false, false, false, false, false, false, false, false, false, false, false, false, false, false, false, false, false, false, false, false, false, false, false, false, false, false, false, false, false, false, false, false, false, false, false, false, false, false, false, false, false, false, false, false, false, false, false, false, false, false, false, false, false, false, false, false, false, false, false, false, false, false, false, false, false, false, false, false, false, false, false, false, false, false, false, false, false, false, false, false, false, false, false, false, false, false, false, false, false, false, false, false, false, false, false, false, false, false, false, false, false, false, false, false, false, false, false, false, false, false, false, false, false, false, false, false, false, false, false, false, false, false, false, false, false, false, false, false, false, false, false, false, false, false, false, false, false, false, false, false, false, false, false, false, false, false, false, false, false, false, false, false, false, false, false, false, false, false, false, false, false, false, false, false, false, false, false, false, false, false, false, false, false, false, false, false, false, false, false, false, false, false, false, false, false, false, false, false, false, false, false, false, false, false, false, false, false, false, false]"
      - "decl f27: <33>"
      - "  retn []"
      - "decl f28: <34>"
      - "  retn [0, 0, 0, 0, 0, 0, 0, 0, 0, 0, 0, 0, 0, 0, 0, 0, 0, 0, 0, 0, 0, 0, 0, 0, 0, 0, 0, 0, 0, 0, 0, 0]"
      - "decl f29: <35>"
      - "  retn []"
      - "decl f30: <36>"
      - "  retn [false, false, false, false, false, false, false, false, false, false, false, false, false, false, false, false, false, false, false, false, false, false, false, false, false, false, false, false, false, false, false, false, false, false, false, false, false, false, false, false, false, false, false, false, false, false, false, false, false, false, false, false, false, false, false, false, false, false, false, false, false, false, false, false, false, false, false, false, false, false, false, false, false, false, false, false, false, false, false, false, false, false, false, false, false, false, false, false, false, false, false, false, false, false, false, false, false, false, false, false, false, false, false, false, false, false, false, false, false, false, false, false, false, false, false, false, false, false, false, false, false, false, false, false, false, false, false, false, false, false, false, false, false, false, false, false, false, false, false, false, false, false, false, false, false, false, false, false, false, false, false, false, false, false, false, false, false, false, false, false, false, false, false, false, false, false, false, false, false, false, false, false, false, false, false, false, false, false, false, false, false, false, false, false, false, false, false, false, false, false, false, false, false, false, false, false, false, false, false, false, false, false, false, false, false, false, false, false, false, false, false, false, false, false, false, false, false, false, false, false, false, false, false, false, false, false, false, false, false, false, false, false, false, false, false, false, false, false, false, false, false, false, false, false, false, false, false, false, false, false, false, false, false]"
      - "decl f31: <37>"
      - "  retn []"
      - "decl f32: <38>"
      - "  retn [0, 0, 0, 0, 0, 0, 0, 0, 0, 0, 0, 0, 0, 0, 0, 0, 0, 0, 0, 0, 0, 0, 0, 0, 0, 0, 0, 0, 0, 0, 0, 0]"
      - "decl f33: <39>"
      - "  retn []"
      - "decl f34: <40>"
      - "  retn [false, false, false, false, false, false, false, false, false, false, false, false, false, false, false, false, false, false, false, false, false, false, false, false, false, false, false, false, false, false, false, false, false, false, false, false, false, false, false, false, false, false, false, false, false, false, false, false, false, false, false, false, false, false, false, false, false, false, false, false, false, false, false, false, false, false, false, false, false, false, false, false, false, false, false, false, false, false, false, false, false, false, false, false, false, false, false, false, false, false, false, false, false, false, false, false, false, false, false, false, false, false, false, false, false, false, false, false, false, false, false, false, false, false, false, false, false, false, false, false, false, false, false, false, false, false, false, false, false, false, false, false, false, false, false, false, false, false, false, false, false, false, false, false, false, false, false, false, false, false, false, false, false, false, false, false, false, false, false, false, false, false, false, false, false, false, false, false, false, false, false, false, false, false, false, false, false, false, false, false, false, false, false, false, false, false, false, false, false, false, false, false, false, false, false, false, false, false, false, false, false, false, false, false, false, false, false, false, false, false, false, false, false, false, false, false, false, false, false, false, false, false, false, false, false, false, false, false, false, false, false, false, false, false, false, false, false, false, false, false, false, false, false, false, false, false, false, false, false, false, false, false, false, false, false, false, false, false, false, false, false, false, false, false, false, false, false, false, false, false, false, false, false, false, false, false, false, false, false, false, false, false, false, false, false, false, false, false, false, false, false, false, false, false, false, false, false, false, false, false, false, false, false, false, false, false, false, false, false, false, false, false, false, false, false, false, false, false, false, false, false, false, false, false, false, false, false, false, false, false, false, false, false, false, false, false, false, false, false, false, false, false, false, false, false, false, false, false, false, false, false, false, false, false, false, false, false, false, false, false, false, false, false, false, false, false, false, false, false, false, false, false, false, false, false, false, false, false, false, false, false, false, false, false, false, false, false, false, false, false, false, false, false, false, false, false, false, false, false, false, false, false, false, false, false, false, false, false, false, false, false, false, false, false, false, false, false, false, false, false, false, false, false, false, false, false, false, false, false, false, false, false, false, false, false, false, false, false, false, false, false, false, false, false, false, false, false, false, false, false, false, false, false, false, false, false, false, false, false, false, false, false, false, false, false, false, false, false, false, false, false, false, false, false, false, false, false, false, false, false, false, false, false, false, false, false, false, false, false, false, false, false, false, false, false, false, false, false, false, false, false, false, false, false, false, false]"
      - "decl f35: <41>"
      - "  retn []group"
      - "decl f36: <42>"
      - "  retn [0, 0, 0, 0, 0, 0, 0, 0, 0, 0, 0, 0, 0, 0, 0, 0, 0, 0, 0, 0, 0, 0, 0, 0, 0, 0, 0, 0, 0, 0, 0, 0, 0, 0, 0, 0, 0, 0, 0, 0, 0, 0, 0, 0, 0, 0, 0, 0, 0, 0, 0, 0, 0, 0, 0, 0, 0, 0, 0, 0, 0, 0, 0, 0]"
      - "decl f37: <43>"
      - "  retn []group"
      - "decl f38: <44>"
      - "  retn [false, false, false, false, false, false, false, false, false, false, false, false, false, false, false, false, false, false, false, false, false, false, false, false, false, false, false, false, false, false, false, false, false, false, false, false, false, false, false, false, false, false, false, false, false, false, false, false, false, false, false, false, false, false, false, false, false, false, false, false, false, false, false, false, false, false, false, false, false, false, false, false, false, false, false, false, false, false, false, false, false, false, false, false, false, false, false, false, false, false, false, false, false, false, false, false, false, false, false, false, false, false, false, false, false, false, false, false, false, false, false, false, false, false, false, false, false, false, false, false, false, false, false, false, false, false, false, false, false, false, false, false, false, false, false, false, false, false, false, false, false, false, false, false, false, false, false, false, false, false, false, false, false, false, false, false, false, false, false, false, false, false, false, false, false, false, false, false, false, false, false, false, false, false, false, false, false, false, false, false, false, false, false, false, false, false, false, false, false, false, false, false, false, false, false, false, false, false, false, false, false, false, false, false, false, false, false, false, false, false, false, false, false, false, false, false, false, false, false, false, false, false, false, false, false, false, false, false, false, false, false, false, false, false, false, false, false, false, false, false, false, false, false, false, false, false, false, false, false, false, false, false, false, false, false, false, false, false, false, false, false, false, false, false, false, false, false, false, false, false, false, false, false, false, false, false, false, false, false, false, false, false, false, false, false, false, false, false, false, false, false, false, false, false, false, false, false, false, false, false, false, false, false, false, false, false, false, false, false, false, false, false, false, false, false, false, false, false, false, false, false, false, false, false, false, false, false, false, false, false, false, false, false, false, false, false, false, false, false, false, false, false, false, false, false, false, false, false, false, false, false, false, false, false, false, false, false, false, false, false, false, false, false, false, false, false, false, false, false, false, false, false, false, false, false, false, false, false, false, false, false, false, false, false, false, false, false, false, false, false, false, false, false, false, false, false, false, false, false, false, false, false, false, false, false, false, false, false, false, false, false, false, false, false, false, false, false, false, false, false, false, false, false, false, false, false, false, false, false, false, false, false, false, false, false, false, false, false, false, false, false, false, false, false, false, false, false, false, false, false, false, false, false, false, false, false, false, false, false, false, false, false, false, false, false, false, false, false, false, false, false, false, false, false, false, false, false, false, false, false, false, false, false, false, false, false, false, false, false, false, false, false, false, false, false, false, false, false, false, false, false, false, false, false, false, false]"
      - "decl f39: <45>"
      - "  retn []group"
      - "decl f40: <46>"
      - "  retn [0, 0, 0, 0, 0, 0, 0, 0, 0, 0, 0, 0, 0, 0, 0, 0, 0, 0, 0, 0, 0, 0, 0, 0, 0, 0, 0, 0, 0, 0, 0, 0, 0, 0, 0, 0, 0, 0, 0, 0, 0, 0, 0, 0, 0, 0, 0, 0, 0, 0, 0, 0, 0, 0, 0, 0, 0, 0, 0, 0, 0, 0, 0, 0]"
      - "decl f41: <47>"
      - "  retn []group"
      - "decl f42: <48>"
      - "  retn [false, false, false, false, false, false, false, false]"
      - "decl f43: <49>"
      - "  retn 0"
      - "decl f44: <50>"
      - "  retn [0]"
      - "decl f45: <51>"
      - "  retn 0"
      - "decl f46: <52>"
      - "  retn [false, false, false, false, false, false, false, false]"
      - "decl f47: <53>"
      - "  retn 0"
      - "decl f48: <54>"
      - "  retn [0]"
      - "decl f49: <55>"
      - "  retn 0"
      - "decl f50: <56>"
      - "  retn [false, false, false, false, false, false, false, false, false, false, false, false, false, false, false, false]"
      - "decl f51: <57>"
      - "  retn 0"
      - "decl f52: <58>"
      - "  retn [0, 0]"
      - "decl f53: <59>"
      - "  retn 0"
      - "decl f54: <60>"
      - "  retn [false, false, false, false, false, false, false, false, false, false, false, false, false, false, false, false]"
      - "decl f55: <61>"
      - "  retn 0"
      - "decl f56: <62>"
      - "  retn [0, 0]"
      - "decl f57: <63>"
      - "  retn 0"
      - "decl f58: <64>"
      - "  retn [false, false, false, false, false, false, false, false, false, false, false, false, false, false, false, false, false, false, false, false, false, false, false, false, false, false, false, false, false, false, false, false]"
      - "decl f59: <65>"
      - "  retn 0"
      - "decl f60: <66>"
      - "  retn [0, 0, 0, 0]"
      - "decl f61: <67>"
      - "  retn 0"
      - "decl f62: <68>"
      - "  retn [false, false, false, false, false, false, false, false, false, false, false, false, false, false, false, false, false, false, false, false, false, false, false, false, false, false, false, false, false, false, false, false]"
      - "decl f63: <69>"
      - "  retn 0"
      - "decl f64: <70>"
      - "  retn [0, 0, 0, 0]"
      - "decl f65: <71>"
      - "  retn 0"
      - "decl f66: <72>"
      - "  retn [false, false, false, false, false, false, false, false, false, false, false, false, false, false, false, false, false, false, false, false, false, false, false, false, false, false, false, false, false, false, false, false, false, false, false, false, false, false, false, false, false, false, false, false, false, false, false, false, false, false, false, false, false, false, false, false, false, false, false, false, false, false, false, false]"
      - "decl f67: <73>"
      - "  retn 0"
      - "decl f68: <74>"
      - "  retn [0, 0, 0, 0, 0, 0, 0, 0]"
      - "decl f69: <75>"
      - "  retn 0"
      - "decl f70: <76>"
      - "  retn [false, false, false, false, false, false, false, false, false, false, false, false, false, false, false, false, false, false, false, false, false, false, false, false, false, false, false, false, false, false, false, false, false, false, false, false, false, false, false, false, false, false, false, false, false, false, false, false, false, false, false, false, false, false, false, false, false, false, false, false, false, false, false, false]"
      - "decl f71: <77>"
      - "  retn 0"
      - "decl f72: <78>"
      - "  retn [0, 0, 0, 0, 0, 0, 0, 0]"
      - "decl f73: <79>"
      - "  retn 0"
      - "decl f74: <80>"
      - "  retn [false, false, false, false, false, false, false, false, false, false, false, false, false, false, false, false, false, false, false, false, false, false, false, false, false, false, false, false, false, false, false, false, false, false, false, false, false, false, false, false, false, false, false, false, false, false, false, false, false, false, false, false, false, false, false, false, false, false, false, false, false, false, false, false, false, false, false, false, false, false, false, false, false, false, false, false, false, false, false, false, false, false, false, false, false, false, false, false, false, false, false, false, false, false, false, false, false, false, false, false, false, false, false, false, false, false, false, false, false, false, false, false, false, false, false, false, false, false, false, false, false, false, false, false, false, false, false, false]"
      - "decl f75: <81>"
      - "  retn 0"
      - "decl f76: <82>"
      - "  retn [0, 0, 0, 0, 0, 0, 0, 0, 0, 0, 0, 0, 0, 0, 0, 0]"
      - "decl f77: <83>"
      - "  retn 0"
      - "decl f78: <84>"
      - "  retn [false, false, false, false, false, false, false, false, false, false, false, false, false, false, false, false, false, false, false, false, false, false, false, false, false, false, false, false, false, false, false, false, false, false, false, false, false, false, false, false, false, false, false, false, false, false, false, false, false, false, false, false, false, false, false, false, false, false, false, false, false, false, false, false, false, false, false, false, false, false, false, false, false, false, false, false, false, false, false, false, false, false, false, false, false, false, false, false, false, false, false, false, false, false, false, false, false, false, false, false, false, false, false, false, false, false, false, false, false, false, false, false, false, false, false, false, false, false, false, false, false, false, false, false, false, false, false, false]"
      - "decl f79: <85>"
      - "  retn 0"
      - "decl f80: <86>"
      - "  retn [0, 0, 0, 0, 0, 0, 0, 0, 0, 0, 0, 0, 0, 0, 0, 0]"
      - "decl f81: <87>"
      - "  retn 0"
      - "decl f82: <88>"
      - "  retn [false, false, false, false, false, false, false, false]"
      - "decl f83: <89>"
      - "  retn 0"
      - "decl f84: <90>"
      - "  retn [0]"
      - "decl f85: <91>"
      - "  retn 0"
      - "decl f86: <92>"
      - "  retn [false, false, false, false, false, false, false, false]"
      - "decl f87: <93>"
      - "  retn 0"
      - "decl f88: <94>"
      - "  retn [0]"
      - "decl f89: <95>"
      - "  retn 0"
      - "decl f90: <96>"
      - "  retn [false, false, false, false, false, false, false, false, false, false, false, false, false, false, false, false]"
      - "decl f91: <97>"
      - "  retn 0"
      - "decl f92: <98>"
      - "  retn [0, 0]"
      - "decl f93: <99>"
      - "  retn 0"
      - "decl f94: <100>"
      - "  retn [false, false, false, false, false, false, false, false, false, false, false, false, false, false, false, false]"
      - "decl f95: <101>"
      - "  retn 0"
      - "decl f96: <102>"
      - "  retn [0, 0]"
      - "decl f97: <103>"
      - "  retn 0"
      - "decl f98: <104>"
      - "  retn [false, false, false, false, false, false, false, false, false, false, false, false, false, false, false, false, false, false, false, false, false, false, false, false, false, false, false, false, false, false, false, false]"
      - "decl f99: <105>"
      - "  retn 0"
      - "decl f100: <106>"
      - "  retn [0, 0, 0, 0]"
      - "decl f101: <107>"
      - "  retn 0"
      - "decl f102: <108>"
      - "  retn [false, false, false, false, false, false, false, false, false, false, false, false, false, false, false, false, false, false, false, false, false, false, false, false, false, false, false, false, false, false, false, false]"
      - "decl f103: <109>"
      - "  retn 0"
      - "decl f104: <110>"
      - "  retn [0, 0, 0, 0]"
      - "decl f105: <111>"
      - "  retn 0"
      - "decl f106: <112>"
      - "  retn [false, false, false, false, false, false, false, false, false, false, false, false, false, false, false, false, false, false, false, false, false, false, false, false, false, false, false, false, false, false, false, false, false, false, false, false, false, false, false, false, false, false, false, false, false, false, false, false, false, false, false, false, false, false, false, false, false, false, false, false, false, false, false, false]"
      - "decl f107: <113>"
      - "  retn 0"
      - "decl f108: <114>"
      - "  retn [0, 0, 0, 0, 0, 0, 0, 0]"
      - "decl f109: <115>"
      - "  retn 0"
      - "decl f110: <116>"
      - "  retn [false, false, false, false, false, false, false, false, false, false, false, false, false, false, false, false, false, false, false, false, false, false, false, false, false, false, false, false, false, false, false, false, false, false, false, false, false, false, false, false, false, false, false, false, false, false, false, false, false, false, false, false, false, false, false, false, false, false, false, false, false, false, false, false]"
      - "decl f111: <117>"
      - "  retn 0"
      - "decl f112: <118>"
      - "  retn [0, 0, 0, 0, 0, 0, 0, 0]"
      - "decl f113: <119>"
      - "  retn 0"
      - "decl f114: <120>"
      - "  retn [false, false, false, false, false, false, false, false, false, false, false, false, false, false, false, false, false, false, false, false, false, false, false, false, false, false, false, false, false, false, false, false, false, false, false, false, false, false, false, false, false, false, false, false, false, false, false, false, false, false, false, false, false, false, false, false, false, false, false, false, false, false, false, false, false, false, false, false, false, false, false, false, false, false, false, false, false, false, false, false, false, false, false, false, false, false, false, false, false, false, false, false, false, false, false, false, false, false, false, false, false, false, false, false, false, false, false, false, false, false, false, false, false, false, false, false, false, false, false, false, false, false, false, false, false, false, false, false]"
      - "decl f115: <121>"
      - "  retn 0"
      - "decl f116: <122>"
      - "  retn [0, 0, 0, 0, 0, 0, 0, 0, 0, 0, 0, 0, 0, 0, 0, 0]"
      - "decl f117: <123>"
      - "  retn 0"
      - "decl f118: <124>"
      - "  retn [false, false, false, false, false, false, false, false, false, false, false, false, false, false, false, false, false, false, false, false, false, false, false, false, false, false, false, false, false, false, false, false, false, false, false, false, false, false, false, false, false, false, false, false, false, false, false, false, false, false, false, false, false, false, false, false, false, false, false, false, false, false, false, false, false, false, false, false, false, false, false, false, false, false, false, false, false, false, false, false, false, false, false, false, false, false, false, false, false, false, false, false, false, false, false, false, false, false, false, false, false, false, false, false, false, false, false, false, false, false, false, false, false, false, false, false, false, false, false, false, false, false, false, false, false, false, false, false]"
      - "decl f119: <125>"
      - "  retn 0"
      - "decl f120: <126>"
      - "  retn [0, 0, 0, 0, 0, 0, 0, 0, 0, 0, 0, 0, 0, 0, 0, 0]"
      - "decl f121: <127>"
      - "  retn 0"
      - ""
    output:
      - input_file: u32.in
        output:
          registers:
            r0:
              type: bool
              value: "true"
<<<<<<< HEAD
    initial_ast: 993525ef6fdd1943228565716ae5fb828151ebe81a5222b226ceebf0a43d6ac9
    imports_resolved_ast: e2e82a08d49ce95dae66c8b93d7cbbaee4dd076f9e9e0eb041ca95d712893f29
    canonicalized_ast: e2e82a08d49ce95dae66c8b93d7cbbaee4dd076f9e9e0eb041ca95d712893f29
    type_inferenced_ast: 56523e57fe22273a3fa02dc9fa91aa5d854d8988f8e735cc44dbc5861b13d85c
=======
    initial_ast: 09ea9c7046ffe3d04fb2763350a48383bd3a4280c7753fd0ee91ff2dfc0faa8f
    imports_resolved_ast: 6ec53fc0a55bfd01fdd5e40386e09157421b4fa053bbfc9493d2a369e341680a
    canonicalized_ast: 6ec53fc0a55bfd01fdd5e40386e09157421b4fa053bbfc9493d2a369e341680a
    type_inferenced_ast: f5306c8ede9b346e6c91a502339e75ba5cd1cffb10a5ee590c4789eec277cefc
>>>>>>> 03f78d56
<|MERGE_RESOLUTION|>--- conflicted
+++ resolved
@@ -265,14 +265,7 @@
             r0:
               type: bool
               value: "true"
-<<<<<<< HEAD
-    initial_ast: 993525ef6fdd1943228565716ae5fb828151ebe81a5222b226ceebf0a43d6ac9
-    imports_resolved_ast: e2e82a08d49ce95dae66c8b93d7cbbaee4dd076f9e9e0eb041ca95d712893f29
-    canonicalized_ast: e2e82a08d49ce95dae66c8b93d7cbbaee4dd076f9e9e0eb041ca95d712893f29
-    type_inferenced_ast: 56523e57fe22273a3fa02dc9fa91aa5d854d8988f8e735cc44dbc5861b13d85c
-=======
-    initial_ast: 09ea9c7046ffe3d04fb2763350a48383bd3a4280c7753fd0ee91ff2dfc0faa8f
-    imports_resolved_ast: 6ec53fc0a55bfd01fdd5e40386e09157421b4fa053bbfc9493d2a369e341680a
-    canonicalized_ast: 6ec53fc0a55bfd01fdd5e40386e09157421b4fa053bbfc9493d2a369e341680a
-    type_inferenced_ast: f5306c8ede9b346e6c91a502339e75ba5cd1cffb10a5ee590c4789eec277cefc
->>>>>>> 03f78d56
+    initial_ast: 2683802f515aeebac3da30937a966e2fd641a2b8b006b4e8abae642e64db1bd1
+    imports_resolved_ast: d6bb90ed6fd13e170d40659f3de2acc514b6b2709e79cc7b500635ebffa5e6b9
+    canonicalized_ast: d6bb90ed6fd13e170d40659f3de2acc514b6b2709e79cc7b500635ebffa5e6b9
+    type_inferenced_ast: 14de53165af2b3b3b53db872cae7f616da4affd77ac80a74afb09523699df65a