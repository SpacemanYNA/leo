---
namespace: Compile
expectation: Pass
outputs:
  - circuit:
      num_public_variables: 0
      num_private_variables: 114
      num_constraints: 114
      at: 0334e5e1ba41636f0ffece9dfae9f376b95960cf03d68ab5abceb0e817f9cb74
      bt: 66b353611c3230d02a2696167a7668b5d796567911fec3fa8568704b4b75fead
      ct: 1e1930b0bfcd18365697cc1922dc88913f6dcbdc4dc9ed5cf6c7d5369433f722
    ir:
      - "decl f0: <0>"
      - "  store &v1, ((v0), (), (), ())"
      - "  lt &v5, v2, v3"
      - "  eq &v6, v5, v4"
      - "  retn v6"
      - "decl f1: <7>"
      - "  retn [false, false, false, false, false, false, false, false, false, false, false, false, false, false, false, false, false, false, false, false, false, false, false, false, false, false, false, false, false, false, false, false, false, false, false, false, false, false, false, false, false, false, false, false, false, false, false, false, false, false, false, false, false, false, false, false, false, false, false, false, false, false, false, false, false, false, false, false, false, false, false, false, false, false, false, false, false, false, false, false, false, false, false, false, false, false, false, false, false, false, false, false, false, false, false, false, false, false, false, false, false, false, false, false, false, false, false, false, false, false, false, false, false, false, false, false, false, false, false, false, false, false, false, false, false, false, false, false, false, false, false, false, false, false, false, false, false, false, false, false, false, false, false, false, false, false, false, false, false, false, false, false, false, false, false, false, false, false, false, false, false, false, false, false, false, false, false, false, false, false, false, false, false, false, false, false, false, false, false, false, false, false, false, false, false, false, false, false, false, false, false, false, false, false, false, false, false, false, false, false, false, false, false, false, false, false, false, false, false, false, false, false, false, false, false, false, false, false, false, false, false, false, false, false, false, false, false, false, false, false, false, false, false, false, false, false, false, false, false, false, false, false, false, false, false, false, false, false, false, false, false, false, false, false, false, false]"
      - "decl f2: <8>"
      - "  retn aleo1qnr4dkkvkgfqph0vzc3y6z2eu975wnpz2925ntjccd5cfqxtyu8sta57j8"
      - "decl f3: <9>"
      - "  retn [0, 0, 0, 0, 0, 0, 0, 0, 0, 0, 0, 0, 0, 0, 0, 0, 0, 0, 0, 0, 0, 0, 0, 0, 0, 0, 0, 0, 0, 0, 0, 0]"
      - "decl f4: <10>"
      - "  retn aleo1qnr4dkkvkgfqph0vzc3y6z2eu975wnpz2925ntjccd5cfqxtyu8sta57j8"
      - "decl f5: <11>"
      - "  retn [false, false, false, false, false, false, false, false, false, false, false, false, false, false, false, false, false, false, false, false, false, false, false, false, false, false, false, false, false, false, false, false, false, false, false, false, false, false, false, false, false, false, false, false, false, false, false, false, false, false, false, false, false, false, false, false, false, false, false, false, false, false, false, false, false, false, false, false, false, false, false, false, false, false, false, false, false, false, false, false, false, false, false, false, false, false, false, false, false, false, false, false, false, false, false, false, false, false, false, false, false, false, false, false, false, false, false, false, false, false, false, false, false, false, false, false, false, false, false, false, false, false, false, false, false, false, false, false, false, false, false, false, false, false, false, false, false, false, false, false, false, false, false, false, false, false, false, false, false, false, false, false, false, false, false, false, false, false, false, false, false, false, false, false, false, false, false, false, false, false, false, false, false, false, false, false, false, false, false, false, false, false, false, false, false, false, false, false, false, false, false, false, false, false, false, false, false, false, false, false, false, false, false, false, false, false, false, false, false, false, false, false, false, false, false, false, false, false, false, false, false, false, false, false, false, false, false, false, false, false, false, false, false, false, false, false, false, false, false, false, false, false, false, false, false, false, false, false, false, false, false, false, false, false, false, false]"
      - "decl f6: <12>"
      - "  retn aleo1qnr4dkkvkgfqph0vzc3y6z2eu975wnpz2925ntjccd5cfqxtyu8sta57j8"
      - "decl f7: <13>"
      - "  retn [0, 0, 0, 0, 0, 0, 0, 0, 0, 0, 0, 0, 0, 0, 0, 0, 0, 0, 0, 0, 0, 0, 0, 0, 0, 0, 0, 0, 0, 0, 0, 0]"
      - "decl f8: <14>"
      - "  retn aleo1qnr4dkkvkgfqph0vzc3y6z2eu975wnpz2925ntjccd5cfqxtyu8sta57j8"
      - "decl f9: <15>"
      - "  retn 0"
      - "decl f10: <16>"
      - "  retn [false]"
      - "decl f11: <17>"
      - "  retn false"
      - "decl f12: <18>"
      - "  retn [0]"
      - "decl f13: <19>"
      - "  retn false"
      - "decl f14: <20>"
      - "  retn [false]"
      - "decl f15: <21>"
      - "  retn false"
      - "decl f16: <22>"
      - "  retn [0]"
      - "decl f17: <23>"
      - "  retn false"
      - "decl f18: <24>"
      - "  retn [false, false, false, false, false, false, false, false, false, false, false, false, false, false, false, false, false, false, false, false, false, false, false, false, false, false, false, false, false, false, false, false, false, false, false, false, false, false, false, false, false, false, false, false, false, false, false, false, false, false, false, false, false, false, false, false, false, false, false, false, false, false, false, false, false, false, false, false, false, false, false, false, false, false, false, false, false, false, false, false, false, false, false, false, false, false, false, false, false, false, false, false, false, false, false, false, false, false, false, false, false, false, false, false, false, false, false, false, false, false, false, false, false, false, false, false, false, false, false, false, false, false, false, false, false, false, false, false, false, false, false, false, false, false, false, false, false, false, false, false, false, false, false, false, false, false, false, false, false, false, false, false, false, false, false, false, false, false, false, false, false, false, false, false, false, false, false, false, false, false, false, false, false, false, false, false, false, false, false, false, false, false, false, false, false, false, false, false, false, false, false, false, false, false, false, false, false, false, false, false, false, false, false, false, false, false, false, false, false, false, false, false, false, false, false, false, false, false, false, false, false, false, false, false, false, false, false, false, false, false, false, false, false, false, false, false, false, false, false, false, false, false, false, false, false, false, false, false, false, false, false, false, false]"
      - "decl f19: <25>"
      - "  retn 'a'"
      - "decl f20: <26>"
      - "  retn [0, 0, 0, 0, 0, 0, 0, 0, 0, 0, 0, 0, 0, 0, 0, 0, 0, 0, 0, 0, 0, 0, 0, 0, 0, 0, 0, 0, 0, 0, 0, 0]"
      - "decl f21: <27>"
      - "  retn 'a'"
      - "decl f22: <28>"
      - "  retn [false, false, false, false, false, false, false, false, false, false, false, false, false, false, false, false, false, false, false, false, false, false, false, false, false, false, false, false, false, false, false, false, false, false, false, false, false, false, false, false, false, false, false, false, false, false, false, false, false, false, false, false, false, false, false, false, false, false, false, false, false, false, false, false, false, false, false, false, false, false, false, false, false, false, false, false, false, false, false, false, false, false, false, false, false, false, false, false, false, false, false, false, false, false, false, false, false, false, false, false, false, false, false, false, false, false, false, false, false, false, false, false, false, false, false, false, false, false, false, false, false, false, false, false, false, false, false, false, false, false, false, false, false, false, false, false, false, false, false, false, false, false, false, false, false, false, false, false, false, false, false, false, false, false, false, false, false, false, false, false, false, false, false, false, false, false, false, false, false, false, false, false, false, false, false, false, false, false, false, false, false, false, false, false, false, false, false, false, false, false, false, false, false, false, false, false, false, false, false, false, false, false, false, false, false, false, false, false, false, false, false, false, false, false, false, false, false, false, false, false, false, false, false, false, false, false, false, false, false, false, false, false, false, false, false, false, false, false, false, false, false, false, false, false, false, false, false, false, false, false, false, false, false]"
      - "decl f23: <29>"
      - "  retn 'a'"
      - "decl f24: <30>"
      - "  retn [0, 0, 0, 0, 0, 0, 0, 0, 0, 0, 0, 0, 0, 0, 0, 0, 0, 0, 0, 0, 0, 0, 0, 0, 0, 0, 0, 0, 0, 0, 0, 0]"
      - "decl f25: <31>"
      - "  retn 'a'"
      - "decl f26: <32>"
      - "  retn [false, false, false, false, false, false, false, false, false, false, false, false, false, false, false, false, false, false, false, false, false, false, false, false, false, false, false, false, false, false, false, false, false, false, false, false, false, false, false, false, false, false, false, false, false, false, false, false, false, false, false, false, false, false, false, false, false, false, false, false, false, false, false, false, false, false, false, false, false, false, false, false, false, false, false, false, false, false, false, false, false, false, false, false, false, false, false, false, false, false, false, false, false, false, false, false, false, false, false, false, false, false, false, false, false, false, false, false, false, false, false, false, false, false, false, false, false, false, false, false, false, false, false, false, false, false, false, false, false, false, false, false, false, false, false, false, false, false, false, false, false, false, false, false, false, false, false, false, false, false, false, false, false, false, false, false, false, false, false, false, false, false, false, false, false, false, false, false, false, false, false, false, false, false, false, false, false, false, false, false, false, false, false, false, false, false, false, false, false, false, false, false, false, false, false, false, false, false, false, false, false, false, false, false, false, false, false, false, false, false, false, false, false, false, false, false, false, false, false, false, false, false, false, false, false, false, false, false, false, false, false, false, false, false, false, false, false, false, false, false, false, false, false, false, false, false, false, false, false, false, false, false, false]"
      - "decl f27: <33>"
      - "  retn []"
      - "decl f28: <34>"
      - "  retn [0, 0, 0, 0, 0, 0, 0, 0, 0, 0, 0, 0, 0, 0, 0, 0, 0, 0, 0, 0, 0, 0, 0, 0, 0, 0, 0, 0, 0, 0, 0, 0]"
      - "decl f29: <35>"
      - "  retn []"
      - "decl f30: <36>"
      - "  retn [false, false, false, false, false, false, false, false, false, false, false, false, false, false, false, false, false, false, false, false, false, false, false, false, false, false, false, false, false, false, false, false, false, false, false, false, false, false, false, false, false, false, false, false, false, false, false, false, false, false, false, false, false, false, false, false, false, false, false, false, false, false, false, false, false, false, false, false, false, false, false, false, false, false, false, false, false, false, false, false, false, false, false, false, false, false, false, false, false, false, false, false, false, false, false, false, false, false, false, false, false, false, false, false, false, false, false, false, false, false, false, false, false, false, false, false, false, false, false, false, false, false, false, false, false, false, false, false, false, false, false, false, false, false, false, false, false, false, false, false, false, false, false, false, false, false, false, false, false, false, false, false, false, false, false, false, false, false, false, false, false, false, false, false, false, false, false, false, false, false, false, false, false, false, false, false, false, false, false, false, false, false, false, false, false, false, false, false, false, false, false, false, false, false, false, false, false, false, false, false, false, false, false, false, false, false, false, false, false, false, false, false, false, false, false, false, false, false, false, false, false, false, false, false, false, false, false, false, false, false, false, false, false, false, false, false, false, false, false, false, false, false, false, false, false, false, false, false, false, false, false, false, false]"
      - "decl f31: <37>"
      - "  retn []"
      - "decl f32: <38>"
      - "  retn [0, 0, 0, 0, 0, 0, 0, 0, 0, 0, 0, 0, 0, 0, 0, 0, 0, 0, 0, 0, 0, 0, 0, 0, 0, 0, 0, 0, 0, 0, 0, 0]"
      - "decl f33: <39>"
      - "  retn []"
      - "decl f34: <40>"
      - "  retn [false, false, false, false, false, false, false, false, false, false, false, false, false, false, false, false, false, false, false, false, false, false, false, false, false, false, false, false, false, false, false, false, false, false, false, false, false, false, false, false, false, false, false, false, false, false, false, false, false, false, false, false, false, false, false, false, false, false, false, false, false, false, false, false, false, false, false, false, false, false, false, false, false, false, false, false, false, false, false, false, false, false, false, false, false, false, false, false, false, false, false, false, false, false, false, false, false, false, false, false, false, false, false, false, false, false, false, false, false, false, false, false, false, false, false, false, false, false, false, false, false, false, false, false, false, false, false, false, false, false, false, false, false, false, false, false, false, false, false, false, false, false, false, false, false, false, false, false, false, false, false, false, false, false, false, false, false, false, false, false, false, false, false, false, false, false, false, false, false, false, false, false, false, false, false, false, false, false, false, false, false, false, false, false, false, false, false, false, false, false, false, false, false, false, false, false, false, false, false, false, false, false, false, false, false, false, false, false, false, false, false, false, false, false, false, false, false, false, false, false, false, false, false, false, false, false, false, false, false, false, false, false, false, false, false, false, false, false, false, false, false, false, false, false, false, false, false, false, false, false, false, false, false, false, false, false, false, false, false, false, false, false, false, false, false, false, false, false, false, false, false, false, false, false, false, false, false, false, false, false, false, false, false, false, false, false, false, false, false, false, false, false, false, false, false, false, false, false, false, false, false, false, false, false, false, false, false, false, false, false, false, false, false, false, false, false, false, false, false, false, false, false, false, false, false, false, false, false, false, false, false, false, false, false, false, false, false, false, false, false, false, false, false, false, false, false, false, false, false, false, false, false, false, false, false, false, false, false, false, false, false, false, false, false, false, false, false, false, false, false, false, false, false, false, false, false, false, false, false, false, false, false, false, false, false, false, false, false, false, false, false, false, false, false, false, false, false, false, false, false, false, false, false, false, false, false, false, false, false, false, false, false, false, false, false, false, false, false, false, false, false, false, false, false, false, false, false, false, false, false, false, false, false, false, false, false, false, false, false, false, false, false, false, false, false, false, false, false, false, false, false, false, false, false, false, false, false, false, false, false, false, false, false, false, false, false, false, false, false, false, false, false, false, false, false, false, false, false, false, false, false, false, false, false, false, false, false, false, false, false, false, false, false, false, false, false, false, false, false, false, false, false, false, false, false, false]"
      - "decl f35: <41>"
      - "  retn []group"
      - "decl f36: <42>"
      - "  retn [0, 0, 0, 0, 0, 0, 0, 0, 0, 0, 0, 0, 0, 0, 0, 0, 0, 0, 0, 0, 0, 0, 0, 0, 0, 0, 0, 0, 0, 0, 0, 0, 0, 0, 0, 0, 0, 0, 0, 0, 0, 0, 0, 0, 0, 0, 0, 0, 0, 0, 0, 0, 0, 0, 0, 0, 0, 0, 0, 0, 0, 0, 0, 0]"
      - "decl f37: <43>"
      - "  retn []group"
      - "decl f38: <44>"
      - "  retn [false, false, false, false, false, false, false, false, false, false, false, false, false, false, false, false, false, false, false, false, false, false, false, false, false, false, false, false, false, false, false, false, false, false, false, false, false, false, false, false, false, false, false, false, false, false, false, false, false, false, false, false, false, false, false, false, false, false, false, false, false, false, false, false, false, false, false, false, false, false, false, false, false, false, false, false, false, false, false, false, false, false, false, false, false, false, false, false, false, false, false, false, false, false, false, false, false, false, false, false, false, false, false, false, false, false, false, false, false, false, false, false, false, false, false, false, false, false, false, false, false, false, false, false, false, false, false, false, false, false, false, false, false, false, false, false, false, false, false, false, false, false, false, false, false, false, false, false, false, false, false, false, false, false, false, false, false, false, false, false, false, false, false, false, false, false, false, false, false, false, false, false, false, false, false, false, false, false, false, false, false, false, false, false, false, false, false, false, false, false, false, false, false, false, false, false, false, false, false, false, false, false, false, false, false, false, false, false, false, false, false, false, false, false, false, false, false, false, false, false, false, false, false, false, false, false, false, false, false, false, false, false, false, false, false, false, false, false, false, false, false, false, false, false, false, false, false, false, false, false, false, false, false, false, false, false, false, false, false, false, false, false, false, false, false, false, false, false, false, false, false, false, false, false, false, false, false, false, false, false, false, false, false, false, false, false, false, false, false, false, false, false, false, false, false, false, false, false, false, false, false, false, false, false, false, false, false, false, false, false, false, false, false, false, false, false, false, false, false, false, false, false, false, false, false, false, false, false, false, false, false, false, false, false, false, false, false, false, false, false, false, false, false, false, false, false, false, false, false, false, false, false, false, false, false, false, false, false, false, false, false, false, false, false, false, false, false, false, false, false, false, false, false, false, false, false, false, false, false, false, false, false, false, false, false, false, false, false, false, false, false, false, false, false, false, false, false, false, false, false, false, false, false, false, false, false, false, false, false, false, false, false, false, false, false, false, false, false, false, false, false, false, false, false, false, false, false, false, false, false, false, false, false, false, false, false, false, false, false, false, false, false, false, false, false, false, false, false, false, false, false, false, false, false, false, false, false, false, false, false, false, false, false, false, false, false, false, false, false, false, false, false, false, false, false, false, false, false, false, false, false, false, false, false, false, false, false, false, false, false, false, false, false, false, false, false, false, false, false, false, false, false, false, false, false, false]"
      - "decl f39: <45>"
      - "  retn []group"
      - "decl f40: <46>"
      - "  retn [0, 0, 0, 0, 0, 0, 0, 0, 0, 0, 0, 0, 0, 0, 0, 0, 0, 0, 0, 0, 0, 0, 0, 0, 0, 0, 0, 0, 0, 0, 0, 0, 0, 0, 0, 0, 0, 0, 0, 0, 0, 0, 0, 0, 0, 0, 0, 0, 0, 0, 0, 0, 0, 0, 0, 0, 0, 0, 0, 0, 0, 0, 0, 0]"
      - "decl f41: <47>"
      - "  retn []group"
      - "decl f42: <48>"
      - "  retn [false, false, false, false, false, false, false, false]"
      - "decl f43: <49>"
      - "  retn 0"
      - "decl f44: <50>"
      - "  retn [0]"
      - "decl f45: <51>"
      - "  retn 0"
      - "decl f46: <52>"
      - "  retn [false, false, false, false, false, false, false, false]"
      - "decl f47: <53>"
      - "  retn 0"
      - "decl f48: <54>"
      - "  retn [0]"
      - "decl f49: <55>"
      - "  retn 0"
      - "decl f50: <56>"
      - "  retn [false, false, false, false, false, false, false, false, false, false, false, false, false, false, false, false]"
      - "decl f51: <57>"
      - "  retn 0"
      - "decl f52: <58>"
      - "  retn [0, 0]"
      - "decl f53: <59>"
      - "  retn 0"
      - "decl f54: <60>"
      - "  retn [false, false, false, false, false, false, false, false, false, false, false, false, false, false, false, false]"
      - "decl f55: <61>"
      - "  retn 0"
      - "decl f56: <62>"
      - "  retn [0, 0]"
      - "decl f57: <63>"
      - "  retn 0"
      - "decl f58: <64>"
      - "  retn [false, false, false, false, false, false, false, false, false, false, false, false, false, false, false, false, false, false, false, false, false, false, false, false, false, false, false, false, false, false, false, false]"
      - "decl f59: <65>"
      - "  retn 0"
      - "decl f60: <66>"
      - "  retn [0, 0, 0, 0]"
      - "decl f61: <67>"
      - "  retn 0"
      - "decl f62: <68>"
      - "  retn [false, false, false, false, false, false, false, false, false, false, false, false, false, false, false, false, false, false, false, false, false, false, false, false, false, false, false, false, false, false, false, false]"
      - "decl f63: <69>"
      - "  retn 0"
      - "decl f64: <70>"
      - "  retn [0, 0, 0, 0]"
      - "decl f65: <71>"
      - "  retn 0"
      - "decl f66: <72>"
      - "  retn [false, false, false, false, false, false, false, false, false, false, false, false, false, false, false, false, false, false, false, false, false, false, false, false, false, false, false, false, false, false, false, false, false, false, false, false, false, false, false, false, false, false, false, false, false, false, false, false, false, false, false, false, false, false, false, false, false, false, false, false, false, false, false, false]"
      - "decl f67: <73>"
      - "  retn 0"
      - "decl f68: <74>"
      - "  retn [0, 0, 0, 0, 0, 0, 0, 0]"
      - "decl f69: <75>"
      - "  retn 0"
      - "decl f70: <76>"
      - "  retn [false, false, false, false, false, false, false, false, false, false, false, false, false, false, false, false, false, false, false, false, false, false, false, false, false, false, false, false, false, false, false, false, false, false, false, false, false, false, false, false, false, false, false, false, false, false, false, false, false, false, false, false, false, false, false, false, false, false, false, false, false, false, false, false]"
      - "decl f71: <77>"
      - "  retn 0"
      - "decl f72: <78>"
      - "  retn [0, 0, 0, 0, 0, 0, 0, 0]"
      - "decl f73: <79>"
      - "  retn 0"
      - "decl f74: <80>"
      - "  retn [false, false, false, false, false, false, false, false, false, false, false, false, false, false, false, false, false, false, false, false, false, false, false, false, false, false, false, false, false, false, false, false, false, false, false, false, false, false, false, false, false, false, false, false, false, false, false, false, false, false, false, false, false, false, false, false, false, false, false, false, false, false, false, false, false, false, false, false, false, false, false, false, false, false, false, false, false, false, false, false, false, false, false, false, false, false, false, false, false, false, false, false, false, false, false, false, false, false, false, false, false, false, false, false, false, false, false, false, false, false, false, false, false, false, false, false, false, false, false, false, false, false, false, false, false, false, false, false]"
      - "decl f75: <81>"
      - "  retn 0"
      - "decl f76: <82>"
      - "  retn [0, 0, 0, 0, 0, 0, 0, 0, 0, 0, 0, 0, 0, 0, 0, 0]"
      - "decl f77: <83>"
      - "  retn 0"
      - "decl f78: <84>"
      - "  retn [false, false, false, false, false, false, false, false, false, false, false, false, false, false, false, false, false, false, false, false, false, false, false, false, false, false, false, false, false, false, false, false, false, false, false, false, false, false, false, false, false, false, false, false, false, false, false, false, false, false, false, false, false, false, false, false, false, false, false, false, false, false, false, false, false, false, false, false, false, false, false, false, false, false, false, false, false, false, false, false, false, false, false, false, false, false, false, false, false, false, false, false, false, false, false, false, false, false, false, false, false, false, false, false, false, false, false, false, false, false, false, false, false, false, false, false, false, false, false, false, false, false, false, false, false, false, false, false]"
      - "decl f79: <85>"
      - "  retn 0"
      - "decl f80: <86>"
      - "  retn [0, 0, 0, 0, 0, 0, 0, 0, 0, 0, 0, 0, 0, 0, 0, 0]"
      - "decl f81: <87>"
      - "  retn 0"
      - "decl f82: <88>"
      - "  retn [false, false, false, false, false, false, false, false]"
      - "decl f83: <89>"
      - "  retn 0"
      - "decl f84: <90>"
      - "  retn [0]"
      - "decl f85: <91>"
      - "  retn 0"
      - "decl f86: <92>"
      - "  retn [false, false, false, false, false, false, false, false]"
      - "decl f87: <93>"
      - "  retn 0"
      - "decl f88: <94>"
      - "  retn [0]"
      - "decl f89: <95>"
      - "  retn 0"
      - "decl f90: <96>"
      - "  retn [false, false, false, false, false, false, false, false, false, false, false, false, false, false, false, false]"
      - "decl f91: <97>"
      - "  retn 0"
      - "decl f92: <98>"
      - "  retn [0, 0]"
      - "decl f93: <99>"
      - "  retn 0"
      - "decl f94: <100>"
      - "  retn [false, false, false, false, false, false, false, false, false, false, false, false, false, false, false, false]"
      - "decl f95: <101>"
      - "  retn 0"
      - "decl f96: <102>"
      - "  retn [0, 0]"
      - "decl f97: <103>"
      - "  retn 0"
      - "decl f98: <104>"
      - "  retn [false, false, false, false, false, false, false, false, false, false, false, false, false, false, false, false, false, false, false, false, false, false, false, false, false, false, false, false, false, false, false, false]"
      - "decl f99: <105>"
      - "  retn 0"
      - "decl f100: <106>"
      - "  retn [0, 0, 0, 0]"
      - "decl f101: <107>"
      - "  retn 0"
      - "decl f102: <108>"
      - "  retn [false, false, false, false, false, false, false, false, false, false, false, false, false, false, false, false, false, false, false, false, false, false, false, false, false, false, false, false, false, false, false, false]"
      - "decl f103: <109>"
      - "  retn 0"
      - "decl f104: <110>"
      - "  retn [0, 0, 0, 0]"
      - "decl f105: <111>"
      - "  retn 0"
      - "decl f106: <112>"
      - "  retn [false, false, false, false, false, false, false, false, false, false, false, false, false, false, false, false, false, false, false, false, false, false, false, false, false, false, false, false, false, false, false, false, false, false, false, false, false, false, false, false, false, false, false, false, false, false, false, false, false, false, false, false, false, false, false, false, false, false, false, false, false, false, false, false]"
      - "decl f107: <113>"
      - "  retn 0"
      - "decl f108: <114>"
      - "  retn [0, 0, 0, 0, 0, 0, 0, 0]"
      - "decl f109: <115>"
      - "  retn 0"
      - "decl f110: <116>"
      - "  retn [false, false, false, false, false, false, false, false, false, false, false, false, false, false, false, false, false, false, false, false, false, false, false, false, false, false, false, false, false, false, false, false, false, false, false, false, false, false, false, false, false, false, false, false, false, false, false, false, false, false, false, false, false, false, false, false, false, false, false, false, false, false, false, false]"
      - "decl f111: <117>"
      - "  retn 0"
      - "decl f112: <118>"
      - "  retn [0, 0, 0, 0, 0, 0, 0, 0]"
      - "decl f113: <119>"
      - "  retn 0"
      - "decl f114: <120>"
      - "  retn [false, false, false, false, false, false, false, false, false, false, false, false, false, false, false, false, false, false, false, false, false, false, false, false, false, false, false, false, false, false, false, false, false, false, false, false, false, false, false, false, false, false, false, false, false, false, false, false, false, false, false, false, false, false, false, false, false, false, false, false, false, false, false, false, false, false, false, false, false, false, false, false, false, false, false, false, false, false, false, false, false, false, false, false, false, false, false, false, false, false, false, false, false, false, false, false, false, false, false, false, false, false, false, false, false, false, false, false, false, false, false, false, false, false, false, false, false, false, false, false, false, false, false, false, false, false, false, false]"
      - "decl f115: <121>"
      - "  retn 0"
      - "decl f116: <122>"
      - "  retn [0, 0, 0, 0, 0, 0, 0, 0, 0, 0, 0, 0, 0, 0, 0, 0]"
      - "decl f117: <123>"
      - "  retn 0"
      - "decl f118: <124>"
      - "  retn [false, false, false, false, false, false, false, false, false, false, false, false, false, false, false, false, false, false, false, false, false, false, false, false, false, false, false, false, false, false, false, false, false, false, false, false, false, false, false, false, false, false, false, false, false, false, false, false, false, false, false, false, false, false, false, false, false, false, false, false, false, false, false, false, false, false, false, false, false, false, false, false, false, false, false, false, false, false, false, false, false, false, false, false, false, false, false, false, false, false, false, false, false, false, false, false, false, false, false, false, false, false, false, false, false, false, false, false, false, false, false, false, false, false, false, false, false, false, false, false, false, false, false, false, false, false, false, false]"
      - "decl f119: <125>"
      - "  retn 0"
      - "decl f120: <126>"
      - "  retn [0, 0, 0, 0, 0, 0, 0, 0, 0, 0, 0, 0, 0, 0, 0, 0]"
      - "decl f121: <127>"
      - "  retn 0"
      - ""
    output:
      - input_file: i16_l.in
        output:
          registers:
            r0:
              type: bool
              value: "true"
      - input_file: i16_e.in
        output:
          registers:
            r0:
              type: bool
              value: "true"
<<<<<<< HEAD
    initial_ast: 17b3182512072b1af7e5ffa044bbc95276801e060205aa6f6d6a017143867708
    imports_resolved_ast: cc60f62035aad76e4ab7905cf9c9e10f2931f5c4daaf790b414f0eef1b281905
    canonicalized_ast: cc60f62035aad76e4ab7905cf9c9e10f2931f5c4daaf790b414f0eef1b281905
    type_inferenced_ast: 14c85889fb1b1d51d6bd5203716abfa09af7004de59431d1c37c8160fb245d91
=======
    initial_ast: a3d1e95edfae659d2f6ade7c1d269a5b0e8948945103fbe498a38d977fa3a57c
    imports_resolved_ast: cca7abcc51bbfc937987a69be3da8d332a3722eb422bf7b7239f5746ba4558e2
    canonicalized_ast: cca7abcc51bbfc937987a69be3da8d332a3722eb422bf7b7239f5746ba4558e2
    type_inferenced_ast: 27163f4445c7e7dbed63dbab98de1de6c291eb3f7983979430ecfbfd88eaa3da
>>>>>>> 03f78d56
<|MERGE_RESOLUTION|>--- conflicted
+++ resolved
@@ -271,14 +271,7 @@
             r0:
               type: bool
               value: "true"
-<<<<<<< HEAD
-    initial_ast: 17b3182512072b1af7e5ffa044bbc95276801e060205aa6f6d6a017143867708
-    imports_resolved_ast: cc60f62035aad76e4ab7905cf9c9e10f2931f5c4daaf790b414f0eef1b281905
-    canonicalized_ast: cc60f62035aad76e4ab7905cf9c9e10f2931f5c4daaf790b414f0eef1b281905
-    type_inferenced_ast: 14c85889fb1b1d51d6bd5203716abfa09af7004de59431d1c37c8160fb245d91
-=======
-    initial_ast: a3d1e95edfae659d2f6ade7c1d269a5b0e8948945103fbe498a38d977fa3a57c
-    imports_resolved_ast: cca7abcc51bbfc937987a69be3da8d332a3722eb422bf7b7239f5746ba4558e2
-    canonicalized_ast: cca7abcc51bbfc937987a69be3da8d332a3722eb422bf7b7239f5746ba4558e2
-    type_inferenced_ast: 27163f4445c7e7dbed63dbab98de1de6c291eb3f7983979430ecfbfd88eaa3da
->>>>>>> 03f78d56
+    initial_ast: dd5ad4b7422877fd83ab7740d322534fac02b43d40b0c898ed718b7a4b90312c
+    imports_resolved_ast: 357caaabc4a4445284765226524aa596912dd615f27d5fe6b249ef0b495c4f69
+    canonicalized_ast: 357caaabc4a4445284765226524aa596912dd615f27d5fe6b249ef0b495c4f69
+    type_inferenced_ast: 9b9edd3827b4452aca30a8527db81e54247742ae1c36aae7b255f4da02a91b34