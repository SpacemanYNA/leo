--- conflicted
+++ resolved
@@ -23,13 +23,7 @@
               type: bool
               value: "true"
     initial_ast: d0ff7ce73bff1d1459978a953bfe6af8c31153605bd60f5234893594223e3671
-<<<<<<< HEAD
+    ir: 2f840d91671621ae4dc85cd34f11aad62ed944e5a54f443de189101db094ed7e
     imports_resolved_ast: 193a12e6aad974f0027f90bc02929cc14bff4826f0e03aa9c6d0399200298e2f
     canonicalized_ast: 193a12e6aad974f0027f90bc02929cc14bff4826f0e03aa9c6d0399200298e2f
-    type_inferenced_ast: e9aabe5b4e708a9f7930065c17d9fc0a7d2ad4e2ad45646c66c742ed28ac9332
-=======
-    ir: 2f840d91671621ae4dc85cd34f11aad62ed944e5a54f443de189101db094ed7e
-    imports_resolved_ast: d4a725ce172a753fce9f3d5f9a01760b10de2d6c623755563fb2750ea0632ba8
-    canonicalized_ast: d4a725ce172a753fce9f3d5f9a01760b10de2d6c623755563fb2750ea0632ba8
-    type_inferenced_ast: 65ca7aa13b8375d66e33aff1596936e9a775ecdcd9c6a27677dddb485a6c834d
->>>>>>> 3626fbdb
+    type_inferenced_ast: e9aabe5b4e708a9f7930065c17d9fc0a7d2ad4e2ad45646c66c742ed28ac9332