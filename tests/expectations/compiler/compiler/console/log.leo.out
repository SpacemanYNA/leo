--- conflicted
+++ resolved
@@ -17,13 +17,7 @@
               type: bool
               value: "true"
     initial_ast: dd45ce755b9ab52355b28728b35c425aab79c1f1065c54b8c18c70323724cac0
-<<<<<<< HEAD
+    ir: 5e6cf52688df8d9a37610888d6a3b236549225616260ccdd815950b0ad0228c7
     imports_resolved_ast: 4a44f0d2d27878b390fa57d61cc607ca11860bc1632820840e6af7101e46ce2a
     canonicalized_ast: 4a44f0d2d27878b390fa57d61cc607ca11860bc1632820840e6af7101e46ce2a
-    type_inferenced_ast: 05ab257b947e5fd7551933699be274cad436066c4745e583507397a0913b6d7b
-=======
-    ir: 5e6cf52688df8d9a37610888d6a3b236549225616260ccdd815950b0ad0228c7
-    imports_resolved_ast: f7af17fc0faf76ef12e2aa93a6f309b6d6743fbf7a3b3d6d9a0e1da6fc1f9b65
-    canonicalized_ast: f7af17fc0faf76ef12e2aa93a6f309b6d6743fbf7a3b3d6d9a0e1da6fc1f9b65
-    type_inferenced_ast: 0e687a05789992742fb040d0f81fab72b17c4fedf1aa808ef88a8d580ac949e2
->>>>>>> 3626fbdb
+    type_inferenced_ast: 05ab257b947e5fd7551933699be274cad436066c4745e583507397a0913b6d7b