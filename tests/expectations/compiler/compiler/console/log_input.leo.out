--- conflicted
+++ resolved
@@ -17,13 +17,7 @@
               type: bool
               value: "true"
     initial_ast: 59f6eabffa3a50e4ccc0439eed8295eb33733ffa595a1b83176c21c47007c264
-<<<<<<< HEAD
+    ir: ad565e1b733e062dd4ef24489100897e8db130bc9107e5706ae3d3a4c1c6c8fd
     imports_resolved_ast: 6f4b0107c252b303d376b1af176b3c458e0965859767b3473ca47c6879320b27
     canonicalized_ast: 6f4b0107c252b303d376b1af176b3c458e0965859767b3473ca47c6879320b27
-    type_inferenced_ast: 93225844c3b3bb34dc7db987a05318da7df2c0840572c63747b2267ed2892638
-=======
-    ir: ad565e1b733e062dd4ef24489100897e8db130bc9107e5706ae3d3a4c1c6c8fd
-    imports_resolved_ast: f9fb184c6a3aa6269ee3870e26d541fbb7a787d3eb1f1c06094e0fb5133828a6
-    canonicalized_ast: f9fb184c6a3aa6269ee3870e26d541fbb7a787d3eb1f1c06094e0fb5133828a6
-    type_inferenced_ast: 4fd7865bd75df37ee53cabbabb60fa8a2cdb2d550e6d82c8c888a29257ab59a9
->>>>>>> 3626fbdb
+    type_inferenced_ast: 93225844c3b3bb34dc7db987a05318da7df2c0840572c63747b2267ed2892638