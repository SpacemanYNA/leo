--- conflicted
+++ resolved
@@ -265,14 +265,7 @@
             r0:
               type: bool
               value: "true"
-<<<<<<< HEAD
-    initial_ast: 259c852361af83689ed57007165bcd0788b612a7f6514b7ca569b188970197cb
-    imports_resolved_ast: 3ab2b5b6af36259661fd79d07510a95999f9f9c5289e66d1451bc91f2e97391f
-    canonicalized_ast: 3ab2b5b6af36259661fd79d07510a95999f9f9c5289e66d1451bc91f2e97391f
-    type_inferenced_ast: 2454a064a3a448037e11c06cbee771a9ce6eddf46762b888d8255e4c0cb63776
-=======
-    initial_ast: d89b55aabe9af8ce487cb2c1ea074e274e4d6a8ad300bb5cc997838efbfc6e97
-    imports_resolved_ast: 696ed9ad96b45d68c3e1f785503d157598100cf9e318ee8cf956f1f1ac906f09
-    canonicalized_ast: 696ed9ad96b45d68c3e1f785503d157598100cf9e318ee8cf956f1f1ac906f09
-    type_inferenced_ast: c56cc1839a624108c5e0f5bdd6c4895599d2feafe691d59648801e5841688a05
->>>>>>> 03f78d56
+    initial_ast: 59f6eabffa3a50e4ccc0439eed8295eb33733ffa595a1b83176c21c47007c264
+    imports_resolved_ast: f9fb184c6a3aa6269ee3870e26d541fbb7a787d3eb1f1c06094e0fb5133828a6
+    canonicalized_ast: f9fb184c6a3aa6269ee3870e26d541fbb7a787d3eb1f1c06094e0fb5133828a6
+    type_inferenced_ast: 4fd7865bd75df37ee53cabbabb60fa8a2cdb2d550e6d82c8c888a29257ab59a9