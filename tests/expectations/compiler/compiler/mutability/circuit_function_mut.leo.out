--- conflicted
+++ resolved
@@ -276,14 +276,7 @@
             r0:
               type: bool
               value: "true"
-<<<<<<< HEAD
-    initial_ast: 499201378b7a24da06515585d8b13dc140e9581129c33c699359b8805f5936c3
-    imports_resolved_ast: 8e5ac42c6dd85e307269d207e6914031c5b33e2e439a68f202b76ad6fcea8c2b
-    canonicalized_ast: ca612a9c29ded7e06b319b40cbaa67ed6ff28e358e8bfeb7359b37f4e156112e
-    type_inferenced_ast: e8a1acb3d54ef1e2daecae5026478119865bfb6b392f73cf173d0efba3825b85
-=======
-    initial_ast: 8543812d2e3cfcb41f25ceafabb75024c242b35252836066e43353a1fc3bb75c
-    imports_resolved_ast: a62291d3748087bdda9214b93d912bbbad8d1d73eaa76afbaeabd19e82c6c739
-    canonicalized_ast: 9488f38d684ad4525779bff3dc28c15e1dd31ac86059fbc8d9cb160e5644bb12
-    type_inferenced_ast: 22cb42d449e57183d5be541cfdd4506ecd493c29a78463b164fa20570af39856
->>>>>>> 03f78d56
+    initial_ast: 592a0b09e3e491fbcb44bb2f7a1ca1c5b7d0e77f7c160ca4d805db9dc453019f
+    imports_resolved_ast: 44a753a2da58eae17368cb8609b6d16c25b834f2d433764c91d2deb68329a40a
+    canonicalized_ast: 0050ce254f6f6b7639d48ef0227623b7ba0b59b9e81461f60b54da600da92483
+    type_inferenced_ast: 8cb43b2cf79a01f3ac2ecdf2e52f7ad24019b1a5621a4a3b0de4fc8867bc9182