--- conflicted
+++ resolved
@@ -20,13 +20,7 @@
               type: bool
               value: "true"
     initial_ast: 1aa73798a54d0957af53f198568af06407b05d706b3fa5be190f831c7f80fad5
-<<<<<<< HEAD
+    ir: 1165cfd4345066de8abeebc004ef7d5ddc2b456800b0554b7fa8aecb7d6bafd1
     imports_resolved_ast: d91bcb1951999e7bb59e556091c7d55a1b9343989a5b5ef152c4f61009c602f8
     canonicalized_ast: d91bcb1951999e7bb59e556091c7d55a1b9343989a5b5ef152c4f61009c602f8
-    type_inferenced_ast: 7dd351eca11c7d2f8b29fc47568f15d2a6bc43cd3e5412e71f9764b8ebb0b278
-=======
-    ir: 1165cfd4345066de8abeebc004ef7d5ddc2b456800b0554b7fa8aecb7d6bafd1
-    imports_resolved_ast: 59a14b00f34fd2debbf7bd377b9ecea6918a22b05d262e7441a61ed8702e626a
-    canonicalized_ast: 59a14b00f34fd2debbf7bd377b9ecea6918a22b05d262e7441a61ed8702e626a
-    type_inferenced_ast: 021d31f534f16b2e8de6cb9ba6d91e2e1b972d3a1119e8917569bd38b70d477e
->>>>>>> 3626fbdb
+    type_inferenced_ast: 7dd351eca11c7d2f8b29fc47568f15d2a6bc43cd3e5412e71f9764b8ebb0b278