---
namespace: Compile
expectation: Pass
outputs:
  - circuit:
      num_public_variables: 0
      num_private_variables: 33
      num_constraints: 41
      at: 8a1de4918a021687e409936d8da3e31a9c9ee8b9cb6af8d3facb8c8615b332ea
      bt: 64f8bb33239b95e48d91e1e89f0bae6d75482e89cecb82cff9815ad9ea2e2ec6
      ct: 7ba09f6f4961917c35e363f3243bcd3a44939f4cf3a9cfd3760640fff0c72e34
    ir:
      - "decl f0: <0>"
      - "  store &v1, ((v0), (), (), ())"
      - "  pick &v4, v3, v2, 2"
      - "  retn v4"
      - "decl f1: <5>"
      - "  retn [false, false, false, false, false, false, false, false, false, false, false, false, false, false, false, false, false, false, false, false, false, false, false, false, false, false, false, false, false, false, false, false, false, false, false, false, false, false, false, false, false, false, false, false, false, false, false, false, false, false, false, false, false, false, false, false, false, false, false, false, false, false, false, false, false, false, false, false, false, false, false, false, false, false, false, false, false, false, false, false, false, false, false, false, false, false, false, false, false, false, false, false, false, false, false, false, false, false, false, false, false, false, false, false, false, false, false, false, false, false, false, false, false, false, false, false, false, false, false, false, false, false, false, false, false, false, false, false, false, false, false, false, false, false, false, false, false, false, false, false, false, false, false, false, false, false, false, false, false, false, false, false, false, false, false, false, false, false, false, false, false, false, false, false, false, false, false, false, false, false, false, false, false, false, false, false, false, false, false, false, false, false, false, false, false, false, false, false, false, false, false, false, false, false, false, false, false, false, false, false, false, false, false, false, false, false, false, false, false, false, false, false, false, false, false, false, false, false, false, false, false, false, false, false, false, false, false, false, false, false, false, false, false, false, false, false, false, false, false, false, false, false, false, false, false, false, false, false, false, false, false, false, false, false, false, false]"
      - "decl f2: <6>"
      - "  retn aleo1qnr4dkkvkgfqph0vzc3y6z2eu975wnpz2925ntjccd5cfqxtyu8sta57j8"
      - "decl f3: <7>"
      - "  retn [0, 0, 0, 0, 0, 0, 0, 0, 0, 0, 0, 0, 0, 0, 0, 0, 0, 0, 0, 0, 0, 0, 0, 0, 0, 0, 0, 0, 0, 0, 0, 0]"
      - "decl f4: <8>"
      - "  retn aleo1qnr4dkkvkgfqph0vzc3y6z2eu975wnpz2925ntjccd5cfqxtyu8sta57j8"
      - "decl f5: <9>"
      - "  retn [false, false, false, false, false, false, false, false, false, false, false, false, false, false, false, false, false, false, false, false, false, false, false, false, false, false, false, false, false, false, false, false, false, false, false, false, false, false, false, false, false, false, false, false, false, false, false, false, false, false, false, false, false, false, false, false, false, false, false, false, false, false, false, false, false, false, false, false, false, false, false, false, false, false, false, false, false, false, false, false, false, false, false, false, false, false, false, false, false, false, false, false, false, false, false, false, false, false, false, false, false, false, false, false, false, false, false, false, false, false, false, false, false, false, false, false, false, false, false, false, false, false, false, false, false, false, false, false, false, false, false, false, false, false, false, false, false, false, false, false, false, false, false, false, false, false, false, false, false, false, false, false, false, false, false, false, false, false, false, false, false, false, false, false, false, false, false, false, false, false, false, false, false, false, false, false, false, false, false, false, false, false, false, false, false, false, false, false, false, false, false, false, false, false, false, false, false, false, false, false, false, false, false, false, false, false, false, false, false, false, false, false, false, false, false, false, false, false, false, false, false, false, false, false, false, false, false, false, false, false, false, false, false, false, false, false, false, false, false, false, false, false, false, false, false, false, false, false, false, false, false, false, false, false, false, false]"
      - "decl f6: <10>"
      - "  retn aleo1qnr4dkkvkgfqph0vzc3y6z2eu975wnpz2925ntjccd5cfqxtyu8sta57j8"
      - "decl f7: <11>"
      - "  retn [0, 0, 0, 0, 0, 0, 0, 0, 0, 0, 0, 0, 0, 0, 0, 0, 0, 0, 0, 0, 0, 0, 0, 0, 0, 0, 0, 0, 0, 0, 0, 0]"
      - "decl f8: <12>"
      - "  retn aleo1qnr4dkkvkgfqph0vzc3y6z2eu975wnpz2925ntjccd5cfqxtyu8sta57j8"
      - "decl f9: <13>"
      - "  retn [false]"
      - "decl f10: <14>"
      - "  retn false"
      - "decl f11: <15>"
      - "  retn [0]"
      - "decl f12: <16>"
      - "  retn false"
      - "decl f13: <17>"
      - "  retn [false]"
      - "decl f14: <18>"
      - "  retn false"
      - "decl f15: <19>"
      - "  retn [0]"
      - "decl f16: <20>"
      - "  retn false"
      - "decl f17: <21>"
      - "  retn [false, false, false, false, false, false, false, false, false, false, false, false, false, false, false, false, false, false, false, false, false, false, false, false, false, false, false, false, false, false, false, false, false, false, false, false, false, false, false, false, false, false, false, false, false, false, false, false, false, false, false, false, false, false, false, false, false, false, false, false, false, false, false, false, false, false, false, false, false, false, false, false, false, false, false, false, false, false, false, false, false, false, false, false, false, false, false, false, false, false, false, false, false, false, false, false, false, false, false, false, false, false, false, false, false, false, false, false, false, false, false, false, false, false, false, false, false, false, false, false, false, false, false, false, false, false, false, false, false, false, false, false, false, false, false, false, false, false, false, false, false, false, false, false, false, false, false, false, false, false, false, false, false, false, false, false, false, false, false, false, false, false, false, false, false, false, false, false, false, false, false, false, false, false, false, false, false, false, false, false, false, false, false, false, false, false, false, false, false, false, false, false, false, false, false, false, false, false, false, false, false, false, false, false, false, false, false, false, false, false, false, false, false, false, false, false, false, false, false, false, false, false, false, false, false, false, false, false, false, false, false, false, false, false, false, false, false, false, false, false, false, false, false, false, false, false, false, false, false, false, false, false, false]"
      - "decl f18: <22>"
      - "  retn 'a'"
      - "decl f19: <23>"
      - "  retn [0, 0, 0, 0, 0, 0, 0, 0, 0, 0, 0, 0, 0, 0, 0, 0, 0, 0, 0, 0, 0, 0, 0, 0, 0, 0, 0, 0, 0, 0, 0, 0]"
      - "decl f20: <24>"
      - "  retn 'a'"
      - "decl f21: <25>"
      - "  retn [false, false, false, false, false, false, false, false, false, false, false, false, false, false, false, false, false, false, false, false, false, false, false, false, false, false, false, false, false, false, false, false, false, false, false, false, false, false, false, false, false, false, false, false, false, false, false, false, false, false, false, false, false, false, false, false, false, false, false, false, false, false, false, false, false, false, false, false, false, false, false, false, false, false, false, false, false, false, false, false, false, false, false, false, false, false, false, false, false, false, false, false, false, false, false, false, false, false, false, false, false, false, false, false, false, false, false, false, false, false, false, false, false, false, false, false, false, false, false, false, false, false, false, false, false, false, false, false, false, false, false, false, false, false, false, false, false, false, false, false, false, false, false, false, false, false, false, false, false, false, false, false, false, false, false, false, false, false, false, false, false, false, false, false, false, false, false, false, false, false, false, false, false, false, false, false, false, false, false, false, false, false, false, false, false, false, false, false, false, false, false, false, false, false, false, false, false, false, false, false, false, false, false, false, false, false, false, false, false, false, false, false, false, false, false, false, false, false, false, false, false, false, false, false, false, false, false, false, false, false, false, false, false, false, false, false, false, false, false, false, false, false, false, false, false, false, false, false, false, false, false, false, false]"
      - "decl f22: <26>"
      - "  retn 'a'"
      - "decl f23: <27>"
      - "  retn [0, 0, 0, 0, 0, 0, 0, 0, 0, 0, 0, 0, 0, 0, 0, 0, 0, 0, 0, 0, 0, 0, 0, 0, 0, 0, 0, 0, 0, 0, 0, 0]"
      - "decl f24: <28>"
      - "  retn 'a'"
      - "decl f25: <29>"
      - "  retn [false, false, false, false, false, false, false, false, false, false, false, false, false, false, false, false, false, false, false, false, false, false, false, false, false, false, false, false, false, false, false, false, false, false, false, false, false, false, false, false, false, false, false, false, false, false, false, false, false, false, false, false, false, false, false, false, false, false, false, false, false, false, false, false, false, false, false, false, false, false, false, false, false, false, false, false, false, false, false, false, false, false, false, false, false, false, false, false, false, false, false, false, false, false, false, false, false, false, false, false, false, false, false, false, false, false, false, false, false, false, false, false, false, false, false, false, false, false, false, false, false, false, false, false, false, false, false, false, false, false, false, false, false, false, false, false, false, false, false, false, false, false, false, false, false, false, false, false, false, false, false, false, false, false, false, false, false, false, false, false, false, false, false, false, false, false, false, false, false, false, false, false, false, false, false, false, false, false, false, false, false, false, false, false, false, false, false, false, false, false, false, false, false, false, false, false, false, false, false, false, false, false, false, false, false, false, false, false, false, false, false, false, false, false, false, false, false, false, false, false, false, false, false, false, false, false, false, false, false, false, false, false, false, false, false, false, false, false, false, false, false, false, false, false, false, false, false, false, false, false, false, false, false]"
      - "decl f26: <30>"
      - "  retn []"
      - "decl f27: <31>"
      - "  retn [0, 0, 0, 0, 0, 0, 0, 0, 0, 0, 0, 0, 0, 0, 0, 0, 0, 0, 0, 0, 0, 0, 0, 0, 0, 0, 0, 0, 0, 0, 0, 0]"
      - "decl f28: <32>"
      - "  retn []"
      - "decl f29: <33>"
      - "  retn [false, false, false, false, false, false, false, false, false, false, false, false, false, false, false, false, false, false, false, false, false, false, false, false, false, false, false, false, false, false, false, false, false, false, false, false, false, false, false, false, false, false, false, false, false, false, false, false, false, false, false, false, false, false, false, false, false, false, false, false, false, false, false, false, false, false, false, false, false, false, false, false, false, false, false, false, false, false, false, false, false, false, false, false, false, false, false, false, false, false, false, false, false, false, false, false, false, false, false, false, false, false, false, false, false, false, false, false, false, false, false, false, false, false, false, false, false, false, false, false, false, false, false, false, false, false, false, false, false, false, false, false, false, false, false, false, false, false, false, false, false, false, false, false, false, false, false, false, false, false, false, false, false, false, false, false, false, false, false, false, false, false, false, false, false, false, false, false, false, false, false, false, false, false, false, false, false, false, false, false, false, false, false, false, false, false, false, false, false, false, false, false, false, false, false, false, false, false, false, false, false, false, false, false, false, false, false, false, false, false, false, false, false, false, false, false, false, false, false, false, false, false, false, false, false, false, false, false, false, false, false, false, false, false, false, false, false, false, false, false, false, false, false, false, false, false, false, false, false, false, false, false, false]"
      - "decl f30: <34>"
      - "  retn []"
      - "decl f31: <35>"
      - "  retn [0, 0, 0, 0, 0, 0, 0, 0, 0, 0, 0, 0, 0, 0, 0, 0, 0, 0, 0, 0, 0, 0, 0, 0, 0, 0, 0, 0, 0, 0, 0, 0]"
      - "decl f32: <36>"
      - "  retn []"
      - "decl f33: <37>"
      - "  retn [false, false, false, false, false, false, false, false, false, false, false, false, false, false, false, false, false, false, false, false, false, false, false, false, false, false, false, false, false, false, false, false, false, false, false, false, false, false, false, false, false, false, false, false, false, false, false, false, false, false, false, false, false, false, false, false, false, false, false, false, false, false, false, false, false, false, false, false, false, false, false, false, false, false, false, false, false, false, false, false, false, false, false, false, false, false, false, false, false, false, false, false, false, false, false, false, false, false, false, false, false, false, false, false, false, false, false, false, false, false, false, false, false, false, false, false, false, false, false, false, false, false, false, false, false, false, false, false, false, false, false, false, false, false, false, false, false, false, false, false, false, false, false, false, false, false, false, false, false, false, false, false, false, false, false, false, false, false, false, false, false, false, false, false, false, false, false, false, false, false, false, false, false, false, false, false, false, false, false, false, false, false, false, false, false, false, false, false, false, false, false, false, false, false, false, false, false, false, false, false, false, false, false, false, false, false, false, false, false, false, false, false, false, false, false, false, false, false, false, false, false, false, false, false, false, false, false, false, false, false, false, false, false, false, false, false, false, false, false, false, false, false, false, false, false, false, false, false, false, false, false, false, false, false, false, false, false, false, false, false, false, false, false, false, false, false, false, false, false, false, false, false, false, false, false, false, false, false, false, false, false, false, false, false, false, false, false, false, false, false, false, false, false, false, false, false, false, false, false, false, false, false, false, false, false, false, false, false, false, false, false, false, false, false, false, false, false, false, false, false, false, false, false, false, false, false, false, false, false, false, false, false, false, false, false, false, false, false, false, false, false, false, false, false, false, false, false, false, false, false, false, false, false, false, false, false, false, false, false, false, false, false, false, false, false, false, false, false, false, false, false, false, false, false, false, false, false, false, false, false, false, false, false, false, false, false, false, false, false, false, false, false, false, false, false, false, false, false, false, false, false, false, false, false, false, false, false, false, false, false, false, false, false, false, false, false, false, false, false, false, false, false, false, false, false, false, false, false, false, false, false, false, false, false, false, false, false, false, false, false, false, false, false, false, false, false, false, false, false, false, false, false, false, false, false, false, false, false, false, false, false, false, false, false, false, false, false, false, false, false, false, false, false, false, false, false, false, false, false, false, false, false, false, false, false, false, false, false, false, false, false, false, false, false, false, false, false, false, false, false, false, false, false, false, false, false]"
      - "decl f34: <38>"
      - "  retn []group"
      - "decl f35: <39>"
      - "  retn [0, 0, 0, 0, 0, 0, 0, 0, 0, 0, 0, 0, 0, 0, 0, 0, 0, 0, 0, 0, 0, 0, 0, 0, 0, 0, 0, 0, 0, 0, 0, 0, 0, 0, 0, 0, 0, 0, 0, 0, 0, 0, 0, 0, 0, 0, 0, 0, 0, 0, 0, 0, 0, 0, 0, 0, 0, 0, 0, 0, 0, 0, 0, 0]"
      - "decl f36: <40>"
      - "  retn []group"
      - "decl f37: <41>"
      - "  retn [false, false, false, false, false, false, false, false, false, false, false, false, false, false, false, false, false, false, false, false, false, false, false, false, false, false, false, false, false, false, false, false, false, false, false, false, false, false, false, false, false, false, false, false, false, false, false, false, false, false, false, false, false, false, false, false, false, false, false, false, false, false, false, false, false, false, false, false, false, false, false, false, false, false, false, false, false, false, false, false, false, false, false, false, false, false, false, false, false, false, false, false, false, false, false, false, false, false, false, false, false, false, false, false, false, false, false, false, false, false, false, false, false, false, false, false, false, false, false, false, false, false, false, false, false, false, false, false, false, false, false, false, false, false, false, false, false, false, false, false, false, false, false, false, false, false, false, false, false, false, false, false, false, false, false, false, false, false, false, false, false, false, false, false, false, false, false, false, false, false, false, false, false, false, false, false, false, false, false, false, false, false, false, false, false, false, false, false, false, false, false, false, false, false, false, false, false, false, false, false, false, false, false, false, false, false, false, false, false, false, false, false, false, false, false, false, false, false, false, false, false, false, false, false, false, false, false, false, false, false, false, false, false, false, false, false, false, false, false, false, false, false, false, false, false, false, false, false, false, false, false, false, false, false, false, false, false, false, false, false, false, false, false, false, false, false, false, false, false, false, false, false, false, false, false, false, false, false, false, false, false, false, false, false, false, false, false, false, false, false, false, false, false, false, false, false, false, false, false, false, false, false, false, false, false, false, false, false, false, false, false, false, false, false, false, false, false, false, false, false, false, false, false, false, false, false, false, false, false, false, false, false, false, false, false, false, false, false, false, false, false, false, false, false, false, false, false, false, false, false, false, false, false, false, false, false, false, false, false, false, false, false, false, false, false, false, false, false, false, false, false, false, false, false, false, false, false, false, false, false, false, false, false, false, false, false, false, false, false, false, false, false, false, false, false, false, false, false, false, false, false, false, false, false, false, false, false, false, false, false, false, false, false, false, false, false, false, false, false, false, false, false, false, false, false, false, false, false, false, false, false, false, false, false, false, false, false, false, false, false, false, false, false, false, false, false, false, false, false, false, false, false, false, false, false, false, false, false, false, false, false, false, false, false, false, false, false, false, false, false, false, false, false, false, false, false, false, false, false, false, false, false, false, false, false, false, false, false, false, false, false, false, false, false, false, false, false, false, false, false, false, false, false, false, false, false]"
      - "decl f38: <42>"
      - "  retn []group"
      - "decl f39: <43>"
      - "  retn [0, 0, 0, 0, 0, 0, 0, 0, 0, 0, 0, 0, 0, 0, 0, 0, 0, 0, 0, 0, 0, 0, 0, 0, 0, 0, 0, 0, 0, 0, 0, 0, 0, 0, 0, 0, 0, 0, 0, 0, 0, 0, 0, 0, 0, 0, 0, 0, 0, 0, 0, 0, 0, 0, 0, 0, 0, 0, 0, 0, 0, 0, 0, 0]"
      - "decl f40: <44>"
      - "  retn []group"
      - "decl f41: <45>"
      - "  retn [false, false, false, false, false, false, false, false]"
      - "decl f42: <46>"
      - "  retn 0"
      - "decl f43: <47>"
      - "  retn [0]"
      - "decl f44: <48>"
      - "  retn 0"
      - "decl f45: <49>"
      - "  retn [false, false, false, false, false, false, false, false]"
      - "decl f46: <50>"
      - "  retn 0"
      - "decl f47: <51>"
      - "  retn [0]"
      - "decl f48: <52>"
      - "  retn 0"
      - "decl f49: <53>"
      - "  retn [false, false, false, false, false, false, false, false, false, false, false, false, false, false, false, false]"
      - "decl f50: <54>"
      - "  retn 0"
      - "decl f51: <55>"
      - "  retn [0, 0]"
      - "decl f52: <56>"
      - "  retn 0"
      - "decl f53: <57>"
      - "  retn [false, false, false, false, false, false, false, false, false, false, false, false, false, false, false, false]"
      - "decl f54: <58>"
      - "  retn 0"
      - "decl f55: <59>"
      - "  retn [0, 0]"
      - "decl f56: <60>"
      - "  retn 0"
      - "decl f57: <61>"
      - "  retn [false, false, false, false, false, false, false, false, false, false, false, false, false, false, false, false, false, false, false, false, false, false, false, false, false, false, false, false, false, false, false, false]"
      - "decl f58: <62>"
      - "  retn 0"
      - "decl f59: <63>"
      - "  retn [0, 0, 0, 0]"
      - "decl f60: <64>"
      - "  retn 0"
      - "decl f61: <65>"
      - "  retn [false, false, false, false, false, false, false, false, false, false, false, false, false, false, false, false, false, false, false, false, false, false, false, false, false, false, false, false, false, false, false, false]"
      - "decl f62: <66>"
      - "  retn 0"
      - "decl f63: <67>"
      - "  retn [0, 0, 0, 0]"
      - "decl f64: <68>"
      - "  retn 0"
      - "decl f65: <69>"
      - "  retn [false, false, false, false, false, false, false, false, false, false, false, false, false, false, false, false, false, false, false, false, false, false, false, false, false, false, false, false, false, false, false, false, false, false, false, false, false, false, false, false, false, false, false, false, false, false, false, false, false, false, false, false, false, false, false, false, false, false, false, false, false, false, false, false]"
      - "decl f66: <70>"
      - "  retn 0"
      - "decl f67: <71>"
      - "  retn [0, 0, 0, 0, 0, 0, 0, 0]"
      - "decl f68: <72>"
      - "  retn 0"
      - "decl f69: <73>"
      - "  retn [false, false, false, false, false, false, false, false, false, false, false, false, false, false, false, false, false, false, false, false, false, false, false, false, false, false, false, false, false, false, false, false, false, false, false, false, false, false, false, false, false, false, false, false, false, false, false, false, false, false, false, false, false, false, false, false, false, false, false, false, false, false, false, false]"
      - "decl f70: <74>"
      - "  retn 0"
      - "decl f71: <75>"
      - "  retn [0, 0, 0, 0, 0, 0, 0, 0]"
      - "decl f72: <76>"
      - "  retn 0"
      - "decl f73: <77>"
      - "  retn [false, false, false, false, false, false, false, false, false, false, false, false, false, false, false, false, false, false, false, false, false, false, false, false, false, false, false, false, false, false, false, false, false, false, false, false, false, false, false, false, false, false, false, false, false, false, false, false, false, false, false, false, false, false, false, false, false, false, false, false, false, false, false, false, false, false, false, false, false, false, false, false, false, false, false, false, false, false, false, false, false, false, false, false, false, false, false, false, false, false, false, false, false, false, false, false, false, false, false, false, false, false, false, false, false, false, false, false, false, false, false, false, false, false, false, false, false, false, false, false, false, false, false, false, false, false, false, false]"
      - "decl f74: <78>"
      - "  retn 0"
      - "decl f75: <79>"
      - "  retn [0, 0, 0, 0, 0, 0, 0, 0, 0, 0, 0, 0, 0, 0, 0, 0]"
      - "decl f76: <80>"
      - "  retn 0"
      - "decl f77: <81>"
      - "  retn [false, false, false, false, false, false, false, false, false, false, false, false, false, false, false, false, false, false, false, false, false, false, false, false, false, false, false, false, false, false, false, false, false, false, false, false, false, false, false, false, false, false, false, false, false, false, false, false, false, false, false, false, false, false, false, false, false, false, false, false, false, false, false, false, false, false, false, false, false, false, false, false, false, false, false, false, false, false, false, false, false, false, false, false, false, false, false, false, false, false, false, false, false, false, false, false, false, false, false, false, false, false, false, false, false, false, false, false, false, false, false, false, false, false, false, false, false, false, false, false, false, false, false, false, false, false, false, false]"
      - "decl f78: <82>"
      - "  retn 0"
      - "decl f79: <83>"
      - "  retn [0, 0, 0, 0, 0, 0, 0, 0, 0, 0, 0, 0, 0, 0, 0, 0]"
      - "decl f80: <84>"
      - "  retn 0"
      - "decl f81: <85>"
      - "  retn [false, false, false, false, false, false, false, false]"
      - "decl f82: <86>"
      - "  retn 0"
      - "decl f83: <87>"
      - "  retn [0]"
      - "decl f84: <88>"
      - "  retn 0"
      - "decl f85: <89>"
      - "  retn [false, false, false, false, false, false, false, false]"
      - "decl f86: <90>"
      - "  retn 0"
      - "decl f87: <91>"
      - "  retn [0]"
      - "decl f88: <92>"
      - "  retn 0"
      - "decl f89: <93>"
      - "  retn [false, false, false, false, false, false, false, false, false, false, false, false, false, false, false, false]"
      - "decl f90: <94>"
      - "  retn 0"
      - "decl f91: <95>"
      - "  retn [0, 0]"
      - "decl f92: <96>"
      - "  retn 0"
      - "decl f93: <97>"
      - "  retn [false, false, false, false, false, false, false, false, false, false, false, false, false, false, false, false]"
      - "decl f94: <98>"
      - "  retn 0"
      - "decl f95: <99>"
      - "  retn [0, 0]"
      - "decl f96: <100>"
      - "  retn 0"
      - "decl f97: <101>"
      - "  retn [false, false, false, false, false, false, false, false, false, false, false, false, false, false, false, false, false, false, false, false, false, false, false, false, false, false, false, false, false, false, false, false]"
      - "decl f98: <102>"
      - "  retn 0"
      - "decl f99: <103>"
      - "  retn [0, 0, 0, 0]"
      - "decl f100: <104>"
      - "  retn 0"
      - "decl f101: <105>"
      - "  retn [false, false, false, false, false, false, false, false, false, false, false, false, false, false, false, false, false, false, false, false, false, false, false, false, false, false, false, false, false, false, false, false]"
      - "decl f102: <106>"
      - "  retn 0"
      - "decl f103: <107>"
      - "  retn [0, 0, 0, 0]"
      - "decl f104: <108>"
      - "  retn 0"
      - "decl f105: <109>"
      - "  retn [false, false, false, false, false, false, false, false, false, false, false, false, false, false, false, false, false, false, false, false, false, false, false, false, false, false, false, false, false, false, false, false, false, false, false, false, false, false, false, false, false, false, false, false, false, false, false, false, false, false, false, false, false, false, false, false, false, false, false, false, false, false, false, false]"
      - "decl f106: <110>"
      - "  retn 0"
      - "decl f107: <111>"
      - "  retn [0, 0, 0, 0, 0, 0, 0, 0]"
      - "decl f108: <112>"
      - "  retn 0"
      - "decl f109: <113>"
      - "  retn [false, false, false, false, false, false, false, false, false, false, false, false, false, false, false, false, false, false, false, false, false, false, false, false, false, false, false, false, false, false, false, false, false, false, false, false, false, false, false, false, false, false, false, false, false, false, false, false, false, false, false, false, false, false, false, false, false, false, false, false, false, false, false, false]"
      - "decl f110: <114>"
      - "  retn 0"
      - "decl f111: <115>"
      - "  retn [0, 0, 0, 0, 0, 0, 0, 0]"
      - "decl f112: <116>"
      - "  retn 0"
      - "decl f113: <117>"
      - "  retn [false, false, false, false, false, false, false, false, false, false, false, false, false, false, false, false, false, false, false, false, false, false, false, false, false, false, false, false, false, false, false, false, false, false, false, false, false, false, false, false, false, false, false, false, false, false, false, false, false, false, false, false, false, false, false, false, false, false, false, false, false, false, false, false, false, false, false, false, false, false, false, false, false, false, false, false, false, false, false, false, false, false, false, false, false, false, false, false, false, false, false, false, false, false, false, false, false, false, false, false, false, false, false, false, false, false, false, false, false, false, false, false, false, false, false, false, false, false, false, false, false, false, false, false, false, false, false, false]"
      - "decl f114: <118>"
      - "  retn 0"
      - "decl f115: <119>"
      - "  retn [0, 0, 0, 0, 0, 0, 0, 0, 0, 0, 0, 0, 0, 0, 0, 0]"
      - "decl f116: <120>"
      - "  retn 0"
      - "decl f117: <121>"
      - "  retn [false, false, false, false, false, false, false, false, false, false, false, false, false, false, false, false, false, false, false, false, false, false, false, false, false, false, false, false, false, false, false, false, false, false, false, false, false, false, false, false, false, false, false, false, false, false, false, false, false, false, false, false, false, false, false, false, false, false, false, false, false, false, false, false, false, false, false, false, false, false, false, false, false, false, false, false, false, false, false, false, false, false, false, false, false, false, false, false, false, false, false, false, false, false, false, false, false, false, false, false, false, false, false, false, false, false, false, false, false, false, false, false, false, false, false, false, false, false, false, false, false, false, false, false, false, false, false, false]"
      - "decl f118: <122>"
      - "  retn 0"
      - "decl f119: <123>"
      - "  retn [0, 0, 0, 0, 0, 0, 0, 0, 0, 0, 0, 0, 0, 0, 0, 0]"
      - "decl f120: <124>"
      - "  retn 0"
      - ""
    output:
      - input_file: inputs/ternary_explicit_and_implicit.in
        output:
          registers:
            a:
              type: u8
              value: "3"
<<<<<<< HEAD
    initial_ast: 900a0a9a33957c1f199794b2a50e46e773a190cc98d4cae51ff4679ed248affd
    imports_resolved_ast: 0444abb0e6b16ac7350dc5b915836e33a1de88bcaf6125af3020814f289aca74
    canonicalized_ast: 0444abb0e6b16ac7350dc5b915836e33a1de88bcaf6125af3020814f289aca74
    type_inferenced_ast: b2cdc5def94d6ce30e28110dc8b15f820083488d0e6abf247ae3063e940eedf7
=======
    initial_ast: 69a63f50ef42b6bfbaf24d2ed202c362534539db55f9515bb14ec8f55f85af5d
    imports_resolved_ast: 8a2a206203e13d2e0bc1ba3aa642365d05c7aaee2b3c091540e0919adcc433ce
    canonicalized_ast: 8a2a206203e13d2e0bc1ba3aa642365d05c7aaee2b3c091540e0919adcc433ce
    type_inferenced_ast: ca1fbeb7a0de40f48edcb67548f3c669611344cd2ae5ea83ac4b4084bd21c359
>>>>>>> d621ee72
<|MERGE_RESOLUTION|>--- conflicted
+++ resolved
@@ -262,14 +262,7 @@
             a:
               type: u8
               value: "3"
-<<<<<<< HEAD
-    initial_ast: 900a0a9a33957c1f199794b2a50e46e773a190cc98d4cae51ff4679ed248affd
-    imports_resolved_ast: 0444abb0e6b16ac7350dc5b915836e33a1de88bcaf6125af3020814f289aca74
-    canonicalized_ast: 0444abb0e6b16ac7350dc5b915836e33a1de88bcaf6125af3020814f289aca74
-    type_inferenced_ast: b2cdc5def94d6ce30e28110dc8b15f820083488d0e6abf247ae3063e940eedf7
-=======
-    initial_ast: 69a63f50ef42b6bfbaf24d2ed202c362534539db55f9515bb14ec8f55f85af5d
-    imports_resolved_ast: 8a2a206203e13d2e0bc1ba3aa642365d05c7aaee2b3c091540e0919adcc433ce
-    canonicalized_ast: 8a2a206203e13d2e0bc1ba3aa642365d05c7aaee2b3c091540e0919adcc433ce
-    type_inferenced_ast: ca1fbeb7a0de40f48edcb67548f3c669611344cd2ae5ea83ac4b4084bd21c359
->>>>>>> d621ee72
+    initial_ast: b99d258405896d5659e0a92a4f7707a4c2242702de0f87b7774874371ef42778
+    imports_resolved_ast: 267fbd5e54803e2fa066d2dce6155604c33ee412d928d1deb7c079e231b47e14
+    canonicalized_ast: 267fbd5e54803e2fa066d2dce6155604c33ee412d928d1deb7c079e231b47e14
+    type_inferenced_ast: dfd7bc00725f08e829849955db6010d2eae36bda8f5c99157936738db7783af0