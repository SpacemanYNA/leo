--- conflicted
+++ resolved
@@ -2,7 +2,6 @@
 namespace: ParseExpression
 expectation: Pass
 outputs:
-<<<<<<< HEAD
   - Access:
       ArrayRange:
         array:
@@ -24,36 +23,13 @@
           Value:
             Implicit:
               - "1"
-              - line_start: 1
-=======
-  - ArrayRangeAccess:
-      array:
-        Identifier: "{\"name\":\"x\",\"span\":\"{\\\"line_start\\\":1,\\\"line_stop\\\":1,\\\"col_start\\\":1,\\\"col_stop\\\":2,\\\"path\\\":\\\"\\\",\\\"content\\\":\\\"x[..]\\\"}\"}"
-      left: ~
-      right: ~
-      span:
-        line_start: 1
-        line_stop: 1
-        col_start: 1
-        col_stop: 6
-        path: ""
-        content: "x[..]"
-  - ArrayRangeAccess:
-      array:
-        Identifier: "{\"name\":\"x\",\"span\":\"{\\\"line_start\\\":1,\\\"line_stop\\\":1,\\\"col_start\\\":1,\\\"col_stop\\\":2,\\\"path\\\":\\\"\\\",\\\"content\\\":\\\"x[1..]\\\"}\"}"
-      left:
-        Value:
-          Implicit:
-            - "1"
-            - span:
-                line_start: 1
->>>>>>> d621ee72
-                line_stop: 1
-                col_start: 3
-                col_stop: 4
-                path: ""
-                content: "x[1..]"
-<<<<<<< HEAD
+              - span:
+                  line_start: 1
+                  line_stop: 1
+                  col_start: 3
+                  col_stop: 4
+                  path: ""
+                  content: "x[1..]"
         right: ~
         span:
           line_start: 1
@@ -71,33 +47,13 @@
           Value:
             Implicit:
               - "1"
-              - line_start: 1
-=======
-      right: ~
-      span:
-        line_start: 1
-        line_stop: 1
-        col_start: 1
-        col_stop: 7
-        path: ""
-        content: "x[1..]"
-  - ArrayRangeAccess:
-      array:
-        Identifier: "{\"name\":\"x\",\"span\":\"{\\\"line_start\\\":1,\\\"line_stop\\\":1,\\\"col_start\\\":1,\\\"col_stop\\\":2,\\\"path\\\":\\\"\\\",\\\"content\\\":\\\"x[..1]\\\"}\"}"
-      left: ~
-      right:
-        Value:
-          Implicit:
-            - "1"
-            - span:
-                line_start: 1
->>>>>>> d621ee72
-                line_stop: 1
-                col_start: 5
-                col_stop: 6
-                path: ""
-                content: "x[..1]"
-<<<<<<< HEAD
+              - span:
+                  line_start: 1
+                  line_stop: 1
+                  col_start: 5
+                  col_stop: 6
+                  path: ""
+                  content: "x[..1]"
         span:
           line_start: 1
           line_stop: 1
@@ -113,50 +69,24 @@
           Value:
             Implicit:
               - "1"
-              - line_start: 1
-=======
-      span:
-        line_start: 1
-        line_stop: 1
-        col_start: 1
-        col_stop: 7
-        path: ""
-        content: "x[..1]"
-  - ArrayRangeAccess:
-      array:
-        Identifier: "{\"name\":\"x\",\"span\":\"{\\\"line_start\\\":1,\\\"line_stop\\\":1,\\\"col_start\\\":1,\\\"col_stop\\\":2,\\\"path\\\":\\\"\\\",\\\"content\\\":\\\"x[1..1]\\\"}\"}"
-      left:
-        Value:
-          Implicit:
-            - "1"
-            - span:
-                line_start: 1
->>>>>>> d621ee72
-                line_stop: 1
-                col_start: 3
-                col_stop: 4
-                path: ""
-                content: "x[1..1]"
-<<<<<<< HEAD
+              - span:
+                  line_start: 1
+                  line_stop: 1
+                  col_start: 3
+                  col_stop: 4
+                  path: ""
+                  content: "x[1..1]"
         right:
           Value:
             Implicit:
               - "1"
-              - line_start: 1
-=======
-      right:
-        Value:
-          Implicit:
-            - "1"
-            - span:
-                line_start: 1
->>>>>>> d621ee72
-                line_stop: 1
-                col_start: 6
-                col_stop: 7
-                path: ""
-                content: "x[1..1]"
-<<<<<<< HEAD
+              - span:
+                  line_start: 1
+                  line_stop: 1
+                  col_start: 6
+                  col_stop: 7
+                  path: ""
+                  content: "x[1..1]"
         span:
           line_start: 1
           line_stop: 1
@@ -172,50 +102,24 @@
           Value:
             Implicit:
               - "0"
-              - line_start: 1
-=======
-      span:
-        line_start: 1
-        line_stop: 1
-        col_start: 1
-        col_stop: 8
-        path: ""
-        content: "x[1..1]"
-  - ArrayRangeAccess:
-      array:
-        Identifier: "{\"name\":\"x\",\"span\":\"{\\\"line_start\\\":1,\\\"line_stop\\\":1,\\\"col_start\\\":1,\\\"col_stop\\\":2,\\\"path\\\":\\\"\\\",\\\"content\\\":\\\"x[0..100]\\\"}\"}"
-      left:
-        Value:
-          Implicit:
-            - "0"
-            - span:
-                line_start: 1
->>>>>>> d621ee72
-                line_stop: 1
-                col_start: 3
-                col_stop: 4
-                path: ""
-                content: "x[0..100]"
-<<<<<<< HEAD
+              - span:
+                  line_start: 1
+                  line_stop: 1
+                  col_start: 3
+                  col_stop: 4
+                  path: ""
+                  content: "x[0..100]"
         right:
           Value:
             Implicit:
               - "100"
-              - line_start: 1
-=======
-      right:
-        Value:
-          Implicit:
-            - "100"
-            - span:
-                line_start: 1
->>>>>>> d621ee72
-                line_stop: 1
-                col_start: 6
-                col_stop: 9
-                path: ""
-                content: "x[0..100]"
-<<<<<<< HEAD
+              - span:
+                  line_start: 1
+                  line_stop: 1
+                  col_start: 6
+                  col_stop: 9
+                  path: ""
+                  content: "x[0..100]"
         span:
           line_start: 1
           line_stop: 1
@@ -237,12 +141,13 @@
                       Value:
                         Implicit:
                           - "323452345"
-                          - line_start: 1
-                            line_stop: 1
-                            col_start: 3
-                            col_stop: 12
-                            path: ""
-                            content: "x[323452345.2345234523453453][323452345.2345234523453453]"
+                          - span:
+                              line_start: 1
+                              line_stop: 1
+                              col_start: 3
+                              col_stop: 12
+                              path: ""
+                              content: "x[323452345.2345234523453453][323452345.2345234523453453]"
                     index:
                       value: "2345234523453453"
                     span:
@@ -262,42 +167,17 @@
         index:
           Access:
             Tuple:
-=======
-      span:
-        line_start: 1
-        line_stop: 1
-        col_start: 1
-        col_stop: 10
-        path: ""
-        content: "x[0..100]"
-  - ArrayAccess:
-      array:
-        ArrayAccess:
-          array:
-            Identifier: "{\"name\":\"x\",\"span\":\"{\\\"line_start\\\":1,\\\"line_stop\\\":1,\\\"col_start\\\":1,\\\"col_stop\\\":2,\\\"path\\\":\\\"\\\",\\\"content\\\":\\\"x[323452345.2345234523453453][323452345.2345234523453453]\\\"}\"}"
-          index:
-            TupleAccess:
->>>>>>> d621ee72
               tuple:
                 Value:
                   Implicit:
                     - "323452345"
-<<<<<<< HEAD
-                    - line_start: 1
-                      line_stop: 1
-                      col_start: 31
-                      col_stop: 40
-                      path: ""
-                      content: "x[323452345.2345234523453453][323452345.2345234523453453]"
-=======
                     - span:
                         line_start: 1
                         line_stop: 1
-                        col_start: 3
-                        col_stop: 12
+                        col_start: 31
+                        col_stop: 40
                         path: ""
                         content: "x[323452345.2345234523453453][323452345.2345234523453453]"
->>>>>>> d621ee72
               index:
                 value: "2345234523453453"
               span:
@@ -307,7 +187,6 @@
                 col_stop: 57
                 path: ""
                 content: "x[323452345.2345234523453453][323452345.2345234523453453]"
-<<<<<<< HEAD
         span:
           line_start: 1
           line_stop: 1
@@ -324,82 +203,25 @@
             Integer:
               - U8
               - "0"
-              - line_start: 1
-=======
-          span:
-            line_start: 1
-            line_stop: 1
-            col_start: 1
-            col_stop: 30
-            path: ""
-            content: "x[323452345.2345234523453453][323452345.2345234523453453]"
-      index:
-        TupleAccess:
-          tuple:
-            Value:
-              Implicit:
-                - "323452345"
-                - span:
-                    line_start: 1
-                    line_stop: 1
-                    col_start: 31
-                    col_stop: 40
-                    path: ""
-                    content: "x[323452345.2345234523453453][323452345.2345234523453453]"
-          index:
-            value: "2345234523453453"
-          span:
-            line_start: 1
-            line_stop: 1
-            col_start: 31
-            col_stop: 57
-            path: ""
-            content: "x[323452345.2345234523453453][323452345.2345234523453453]"
-      span:
-        line_start: 1
-        line_stop: 1
-        col_start: 1
-        col_stop: 58
-        path: ""
-        content: "x[323452345.2345234523453453][323452345.2345234523453453]"
-  - ArrayRangeAccess:
-      array:
-        Identifier: "{\"name\":\"x\",\"span\":\"{\\\"line_start\\\":1,\\\"line_stop\\\":1,\\\"col_start\\\":1,\\\"col_stop\\\":2,\\\"path\\\":\\\"\\\",\\\"content\\\":\\\"x[0u8..1u8]\\\"}\"}"
-      left:
-        Value:
-          Integer:
-            - U8
-            - "0"
-            - span:
-                line_start: 1
->>>>>>> d621ee72
-                line_stop: 1
-                col_start: 3
-                col_stop: 6
-                path: ""
-                content: "x[0u8..1u8]"
-<<<<<<< HEAD
+              - span:
+                  line_start: 1
+                  line_stop: 1
+                  col_start: 3
+                  col_stop: 6
+                  path: ""
+                  content: "x[0u8..1u8]"
         right:
           Value:
             Integer:
               - U8
               - "1"
-              - line_start: 1
-=======
-      right:
-        Value:
-          Integer:
-            - U8
-            - "1"
-            - span:
-                line_start: 1
->>>>>>> d621ee72
-                line_stop: 1
-                col_start: 8
-                col_stop: 11
-                path: ""
-                content: "x[0u8..1u8]"
-<<<<<<< HEAD
+              - span:
+                  line_start: 1
+                  line_stop: 1
+                  col_start: 8
+                  col_stop: 11
+                  path: ""
+                  content: "x[0u8..1u8]"
         span:
           line_start: 1
           line_stop: 1
@@ -416,12 +238,13 @@
             Integer:
               - U8
               - "0"
-              - line_start: 1
-                line_stop: 1
-                col_start: 3
-                col_stop: 6
-                path: ""
-                content: "x[0u8..]"
+              - span:
+                  line_start: 1
+                  line_stop: 1
+                  col_start: 3
+                  col_stop: 6
+                  path: ""
+                  content: "x[0u8..]"
         right: ~
         span:
           line_start: 1
@@ -440,12 +263,13 @@
             Integer:
               - U8
               - "0"
-              - line_start: 1
-                line_stop: 1
-                col_start: 5
-                col_stop: 8
-                path: ""
-                content: "x[..0u8]"
+              - span:
+                  line_start: 1
+                  line_stop: 1
+                  col_start: 5
+                  col_stop: 8
+                  path: ""
+                  content: "x[..0u8]"
         span:
           line_start: 1
           line_stop: 1
@@ -477,30 +301,11 @@
                 Identifier: "{\"name\":\"x\",\"span\":\"{\\\"line_start\\\":1,\\\"line_stop\\\":1,\\\"col_start\\\":3,\\\"col_stop\\\":4,\\\"path\\\":\\\"\\\",\\\"content\\\":\\\"x[x.y..]\\\"}\"}"
               name: "{\"name\":\"y\",\"span\":\"{\\\"line_start\\\":1,\\\"line_stop\\\":1,\\\"col_start\\\":5,\\\"col_stop\\\":6,\\\"path\\\":\\\"\\\",\\\"content\\\":\\\"x[x.y..]\\\"}\"}"
               span:
-=======
-      span:
-        line_start: 1
-        line_stop: 1
-        col_start: 1
-        col_stop: 12
-        path: ""
-        content: "x[0u8..1u8]"
-  - ArrayRangeAccess:
-      array:
-        Identifier: "{\"name\":\"x\",\"span\":\"{\\\"line_start\\\":1,\\\"line_stop\\\":1,\\\"col_start\\\":1,\\\"col_stop\\\":2,\\\"path\\\":\\\"\\\",\\\"content\\\":\\\"x[0u8..]\\\"}\"}"
-      left:
-        Value:
-          Integer:
-            - U8
-            - "0"
-            - span:
->>>>>>> d621ee72
                 line_start: 1
                 line_stop: 1
                 col_start: 3
                 col_stop: 6
                 path: ""
-<<<<<<< HEAD
                 content: "x[x.y..]"
               type_: ~
         right: ~
@@ -523,33 +328,11 @@
                 Identifier: "{\"name\":\"y\",\"span\":\"{\\\"line_start\\\":1,\\\"line_stop\\\":1,\\\"col_start\\\":5,\\\"col_stop\\\":6,\\\"path\\\":\\\"\\\",\\\"content\\\":\\\"x[..y.x]\\\"}\"}"
               name: "{\"name\":\"x\",\"span\":\"{\\\"line_start\\\":1,\\\"line_stop\\\":1,\\\"col_start\\\":7,\\\"col_stop\\\":8,\\\"path\\\":\\\"\\\",\\\"content\\\":\\\"x[..y.x]\\\"}\"}"
               span:
-=======
-                content: "x[0u8..]"
-      right: ~
-      span:
-        line_start: 1
-        line_stop: 1
-        col_start: 1
-        col_stop: 9
-        path: ""
-        content: "x[0u8..]"
-  - ArrayRangeAccess:
-      array:
-        Identifier: "{\"name\":\"x\",\"span\":\"{\\\"line_start\\\":1,\\\"line_stop\\\":1,\\\"col_start\\\":1,\\\"col_stop\\\":2,\\\"path\\\":\\\"\\\",\\\"content\\\":\\\"x[..0u8]\\\"}\"}"
-      left: ~
-      right:
-        Value:
-          Integer:
-            - U8
-            - "0"
-            - span:
->>>>>>> d621ee72
                 line_start: 1
                 line_stop: 1
                 col_start: 5
                 col_stop: 8
                 path: ""
-<<<<<<< HEAD
                 content: "x[..y.x]"
               type_: ~
         span:
@@ -569,122 +352,6 @@
               inner:
                 Identifier: "{\"name\":\"x\",\"span\":\"{\\\"line_start\\\":1,\\\"line_stop\\\":1,\\\"col_start\\\":3,\\\"col_stop\\\":4,\\\"path\\\":\\\"\\\",\\\"content\\\":\\\"x[x.y..y.x]\\\"}\"}"
               name: "{\"name\":\"y\",\"span\":\"{\\\"line_start\\\":1,\\\"line_stop\\\":1,\\\"col_start\\\":5,\\\"col_stop\\\":6,\\\"path\\\":\\\"\\\",\\\"content\\\":\\\"x[x.y..y.x]\\\"}\"}"
-=======
-                content: "x[..0u8]"
-      span:
-        line_start: 1
-        line_stop: 1
-        col_start: 1
-        col_stop: 9
-        path: ""
-        content: "x[..0u8]"
-  - ArrayRangeAccess:
-      array:
-        Identifier: "{\"name\":\"x\",\"span\":\"{\\\"line_start\\\":1,\\\"line_stop\\\":1,\\\"col_start\\\":1,\\\"col_stop\\\":2,\\\"path\\\":\\\"\\\",\\\"content\\\":\\\"x[..]\\\"}\"}"
-      left: ~
-      right: ~
-      span:
-        line_start: 1
-        line_stop: 1
-        col_start: 1
-        col_stop: 6
-        path: ""
-        content: "x[..]"
-  - ArrayRangeAccess:
-      array:
-        Identifier: "{\"name\":\"x\",\"span\":\"{\\\"line_start\\\":1,\\\"line_stop\\\":1,\\\"col_start\\\":1,\\\"col_stop\\\":2,\\\"path\\\":\\\"\\\",\\\"content\\\":\\\"x[x.y..]\\\"}\"}"
-      left:
-        CircuitMemberAccess:
-          circuit:
-            Identifier: "{\"name\":\"x\",\"span\":\"{\\\"line_start\\\":1,\\\"line_stop\\\":1,\\\"col_start\\\":3,\\\"col_stop\\\":4,\\\"path\\\":\\\"\\\",\\\"content\\\":\\\"x[x.y..]\\\"}\"}"
-          name: "{\"name\":\"y\",\"span\":\"{\\\"line_start\\\":1,\\\"line_stop\\\":1,\\\"col_start\\\":5,\\\"col_stop\\\":6,\\\"path\\\":\\\"\\\",\\\"content\\\":\\\"x[x.y..]\\\"}\"}"
-          span:
-            line_start: 1
-            line_stop: 1
-            col_start: 3
-            col_stop: 6
-            path: ""
-            content: "x[x.y..]"
-          type_: ~
-      right: ~
-      span:
-        line_start: 1
-        line_stop: 1
-        col_start: 1
-        col_stop: 9
-        path: ""
-        content: "x[x.y..]"
-  - ArrayRangeAccess:
-      array:
-        Identifier: "{\"name\":\"x\",\"span\":\"{\\\"line_start\\\":1,\\\"line_stop\\\":1,\\\"col_start\\\":1,\\\"col_stop\\\":2,\\\"path\\\":\\\"\\\",\\\"content\\\":\\\"x[..y.x]\\\"}\"}"
-      left: ~
-      right:
-        CircuitMemberAccess:
-          circuit:
-            Identifier: "{\"name\":\"y\",\"span\":\"{\\\"line_start\\\":1,\\\"line_stop\\\":1,\\\"col_start\\\":5,\\\"col_stop\\\":6,\\\"path\\\":\\\"\\\",\\\"content\\\":\\\"x[..y.x]\\\"}\"}"
-          name: "{\"name\":\"x\",\"span\":\"{\\\"line_start\\\":1,\\\"line_stop\\\":1,\\\"col_start\\\":7,\\\"col_stop\\\":8,\\\"path\\\":\\\"\\\",\\\"content\\\":\\\"x[..y.x]\\\"}\"}"
-          span:
-            line_start: 1
-            line_stop: 1
-            col_start: 5
-            col_stop: 8
-            path: ""
-            content: "x[..y.x]"
-          type_: ~
-      span:
-        line_start: 1
-        line_stop: 1
-        col_start: 1
-        col_stop: 9
-        path: ""
-        content: "x[..y.x]"
-  - ArrayRangeAccess:
-      array:
-        Identifier: "{\"name\":\"x\",\"span\":\"{\\\"line_start\\\":1,\\\"line_stop\\\":1,\\\"col_start\\\":1,\\\"col_stop\\\":2,\\\"path\\\":\\\"\\\",\\\"content\\\":\\\"x[x.y..y.x]\\\"}\"}"
-      left:
-        CircuitMemberAccess:
-          circuit:
-            Identifier: "{\"name\":\"x\",\"span\":\"{\\\"line_start\\\":1,\\\"line_stop\\\":1,\\\"col_start\\\":3,\\\"col_stop\\\":4,\\\"path\\\":\\\"\\\",\\\"content\\\":\\\"x[x.y..y.x]\\\"}\"}"
-          name: "{\"name\":\"y\",\"span\":\"{\\\"line_start\\\":1,\\\"line_stop\\\":1,\\\"col_start\\\":5,\\\"col_stop\\\":6,\\\"path\\\":\\\"\\\",\\\"content\\\":\\\"x[x.y..y.x]\\\"}\"}"
-          span:
-            line_start: 1
-            line_stop: 1
-            col_start: 3
-            col_stop: 6
-            path: ""
-            content: "x[x.y..y.x]"
-          type_: ~
-      right:
-        CircuitMemberAccess:
-          circuit:
-            Identifier: "{\"name\":\"y\",\"span\":\"{\\\"line_start\\\":1,\\\"line_stop\\\":1,\\\"col_start\\\":8,\\\"col_stop\\\":9,\\\"path\\\":\\\"\\\",\\\"content\\\":\\\"x[x.y..y.x]\\\"}\"}"
-          name: "{\"name\":\"x\",\"span\":\"{\\\"line_start\\\":1,\\\"line_stop\\\":1,\\\"col_start\\\":10,\\\"col_stop\\\":11,\\\"path\\\":\\\"\\\",\\\"content\\\":\\\"x[x.y..y.x]\\\"}\"}"
-          span:
-            line_start: 1
-            line_stop: 1
-            col_start: 8
-            col_stop: 11
-            path: ""
-            content: "x[x.y..y.x]"
-          type_: ~
-      span:
-        line_start: 1
-        line_stop: 1
-        col_start: 1
-        col_stop: 12
-        path: ""
-        content: "x[x.y..y.x]"
-  - ArrayRangeAccess:
-      array:
-        Identifier: "{\"name\":\"x\",\"span\":\"{\\\"line_start\\\":1,\\\"line_stop\\\":1,\\\"col_start\\\":1,\\\"col_stop\\\":2,\\\"path\\\":\\\"\\\",\\\"content\\\":\\\"x[x.y.x..y.x.y]\\\"}\"}"
-      left:
-        CircuitMemberAccess:
-          circuit:
-            CircuitMemberAccess:
-              circuit:
-                Identifier: "{\"name\":\"x\",\"span\":\"{\\\"line_start\\\":1,\\\"line_stop\\\":1,\\\"col_start\\\":3,\\\"col_stop\\\":4,\\\"path\\\":\\\"\\\",\\\"content\\\":\\\"x[x.y.x..y.x.y]\\\"}\"}"
-              name: "{\"name\":\"y\",\"span\":\"{\\\"line_start\\\":1,\\\"line_stop\\\":1,\\\"col_start\\\":5,\\\"col_stop\\\":6,\\\"path\\\":\\\"\\\",\\\"content\\\":\\\"x[x.y.x..y.x.y]\\\"}\"}"
->>>>>>> d621ee72
               span:
                 line_start: 1
                 line_stop: 1
