--- conflicted
+++ resolved
@@ -58,10 +58,6 @@
             return Ok(Some(program.clone()));
         }
         let path = self.program_path.clone();
-<<<<<<< HEAD
-        let mut imports = self.clone(); // Self::default() was previously
-=======
->>>>>>> b6d9db20
         self.partial_imports.insert(full_path.clone());
         let mut imports = self.clone(); // Self::default() was previously
         let program = imports
