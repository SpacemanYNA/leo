// Copyright (C) 2019-2021 Aleo Systems Inc.
// This file is part of the Leo library.

// The Leo library is free software: you can redistribute it and/or modify
// it under the terms of the GNU General Public License as published by
// the Free Software Foundation, either version 3 of the License, or
// (at your option) any later version.

// The Leo library is distributed in the hope that it will be useful,
// but WITHOUT ANY WARRANTY; without even the implied warranty of
// MERCHANTABILITY or FITNESS FOR A PARTICULAR PURPOSE. See the
// GNU General Public License for more details.

// You should have received a copy of the GNU General Public License
// along with the Leo library. If not, see <https://www.gnu.org/licenses/>.

//! Enforce constraints on an expression in a compiled Leo program.

use crate::{
    arithmetic::*,
    logical::*,
    program::ConstrainedProgram,
    relational::*,
    resolve_core_circuit,
    value::{Address, Char, CharType, ConstrainedCircuitMember, ConstrainedValue, Integer},
    FieldType, GroupType,
};
use leo_asg::{accesses::*, expression::*, ConstValue, Expression, Node};
use leo_errors::{Result, Span};

use snarkvm_fields::PrimeField;
use snarkvm_gadgets::boolean::Boolean;
use snarkvm_r1cs::ConstraintSystem;

impl<'a, F: PrimeField, G: GroupType<F>> ConstrainedProgram<'a, F, G> {
    pub(crate) fn enforce_const_value<CS: ConstraintSystem<F>>(
        &mut self,
        cs: &mut CS,
        value: &'a ConstValue<'a>,
        span: &Span,
    ) -> Result<ConstrainedValue<'a, F, G>> {
        Ok(match value {
            ConstValue::Address(value) => ConstrainedValue::Address(Address::constant(value.to_string(), span)?),
            ConstValue::Boolean(value) => ConstrainedValue::Boolean(Boolean::Constant(*value)),
            ConstValue::Char(value) => {
                use leo_asg::CharValue::*;
                match value {
                    Scalar(scalar) => ConstrainedValue::Char(Char::constant(
                        cs,
                        CharType::Scalar(*scalar),
                        format!("{}", *scalar as u32),
                        span,
                    )?),
                    NonScalar(non_scalar) => ConstrainedValue::Char(Char::constant(
                        cs,
                        CharType::NonScalar(*non_scalar),
                        format!("{}", *non_scalar),
                        span,
                    )?),
                }
            }
            ConstValue::Field(value) => ConstrainedValue::Field(FieldType::constant(cs, value.to_string(), span)?),
            ConstValue::Group(value) => ConstrainedValue::Group(G::constant(value, span)?),
            ConstValue::Int(value) => ConstrainedValue::Integer(Integer::new(value)),
            ConstValue::Tuple(values) => ConstrainedValue::Tuple(
                values
                    .iter()
                    .map(|x| self.enforce_const_value(cs, x, span))
                    .collect::<Result<Vec<_>, _>>()?,
            ),
            ConstValue::Array(values) => ConstrainedValue::Array(
                values
                    .iter()
                    .map(|x| self.enforce_const_value(cs, x, span))
                    .collect::<Result<Vec<_>, _>>()?,
            ),
            ConstValue::Circuit(circuit, members) => {
                let mut constrained_members = Vec::new();
                for (_, (identifier, member)) in members.iter() {
                    constrained_members.push(ConstrainedCircuitMember(
                        identifier.clone(),
                        self.enforce_const_value(cs, member, span)?,
                    ));
                }

                ConstrainedValue::CircuitExpression(circuit, constrained_members)
            }
        })
    }

    pub(crate) fn enforce_expression<CS: ConstraintSystem<F>>(
        &mut self,
        cs: &mut CS,
        expression: &'a Expression<'a>,
    ) -> Result<ConstrainedValue<'a, F, G>> {
        let span = &expression.span().cloned().unwrap_or_default();
        match expression {
            // Access
            Expression::Access(access) => match access {
                AccessExpression::Array(ArrayAccess { array, index, .. }) => {
                    self.enforce_array_access(cs, array.get(), index.get(), span)
                }
                AccessExpression::ArrayRange(ArrayRangeAccess {
                    array,
                    left,
                    right,
                    length,
                    ..
                }) => self.enforce_array_range_access(cs, array.get(), left.get(), right.get(), *length, span),
                AccessExpression::Circuit(access) => self.enforce_circuit_access(cs, access),
                AccessExpression::Named(access) => self.enforce_named_access(cs, access),
                AccessExpression::Tuple(TupleAccess { tuple_ref, index, .. }) => {
                    self.enforce_tuple_access(cs, tuple_ref.get(), *index, span)
                }
                AccessExpression::Value(access) => self.enforce_value_access(cs, access),
            },

            // Cast
            Expression::Cast(_) => unimplemented!("casts not implemented"),

<<<<<<< HEAD
            // Named
            Expression::NamedType(_) => unimplemented!(), // TODO not sure
=======
            // LengthOf
            Expression::LengthOf(lengthof) => self.enforce_lengthof(cs, lengthof, span),
>>>>>>> a5f74195

            // Variables
            Expression::VariableRef(variable_ref) => self.evaluate_ref(variable_ref),

            // Values
            Expression::Constant(Constant { value, .. }) => self.enforce_const_value(cs, value, span),

            // Binary operations
            Expression::Binary(BinaryExpression {
                left, right, operation, ..
            }) => {
                let (resolved_left, resolved_right) = self.enforce_binary_expression(cs, left.get(), right.get())?;

                match operation {
                    BinaryOperation::Add => enforce_add(cs, resolved_left, resolved_right, span),
                    BinaryOperation::Sub => enforce_sub(cs, resolved_left, resolved_right, span),
                    BinaryOperation::Mul => enforce_mul(cs, resolved_left, resolved_right, span),
                    BinaryOperation::Div => enforce_div(cs, resolved_left, resolved_right, span),
                    BinaryOperation::Pow => enforce_pow(cs, resolved_left, resolved_right, span),
                    BinaryOperation::Or => enforce_or(cs, resolved_left, resolved_right, span),
                    BinaryOperation::And => enforce_and(cs, resolved_left, resolved_right, span),
                    BinaryOperation::Eq => evaluate_eq(cs, resolved_left, resolved_right, span),
                    BinaryOperation::Ne => evaluate_not(evaluate_eq(cs, resolved_left, resolved_right, span)?, span),
                    BinaryOperation::Ge => evaluate_ge(cs, resolved_left, resolved_right, span),
                    BinaryOperation::Gt => evaluate_gt(cs, resolved_left, resolved_right, span),
                    BinaryOperation::Le => evaluate_le(cs, resolved_left, resolved_right, span),
                    BinaryOperation::Lt => evaluate_lt(cs, resolved_left, resolved_right, span),
                    _ => unimplemented!("unimplemented binary operator"),
                }
            }

            // Unary operations
            Expression::Unary(UnaryExpression { inner, operation, .. }) => match operation {
                UnaryOperation::Negate => {
                    let resolved_inner = self.enforce_expression(cs, inner.get())?;
                    enforce_negate(cs, resolved_inner, span)
                }
                UnaryOperation::Not => Ok(evaluate_not(self.enforce_expression(cs, inner.get())?, span)?),
                _ => unimplemented!("unimplemented unary operator"),
            },

            Expression::Ternary(TernaryExpression {
                condition,
                if_true,
                if_false,
                ..
            }) => self.enforce_conditional_expression(cs, condition.get(), if_true.get(), if_false.get(), span),

            // Arrays
            Expression::ArrayInline(ArrayInlineExpression { elements, .. }) => {
                self.enforce_array(cs, &elements[..], span)
            }
            Expression::ArrayInit(ArrayInitExpression { element, len, .. }) => {
                self.enforce_array_initializer(cs, element.get(), *len)
            }

            // Tuples
            Expression::TupleInit(TupleInitExpression { elements, .. }) => self.enforce_tuple(cs, &elements[..]),

            // Circuits
            Expression::CircuitInit(expr) => self.enforce_circuit(cs, expr, span),

            // Functions
            Expression::Call(CallExpression {
                function,
                target,
                arguments,
                ..
            }) => {
                if let Some(circuit) = function.get().circuit.get() {
                    let core_mapping = circuit.core_mapping.borrow();
                    if let Some(core_mapping) = core_mapping.as_deref() {
                        let core_circuit = resolve_core_circuit::<F, G>(core_mapping);
                        return self.enforce_core_circuit_call_expression(
                            cs,
                            &core_circuit,
                            function.get(),
                            target.get(),
                            &arguments[..],
                            span,
                        );
                    }
                }
                self.enforce_function_call_expression(cs, function.get(), target.get(), &arguments[..], span)
            }
        }
    }
}<|MERGE_RESOLUTION|>--- conflicted
+++ resolved
@@ -118,13 +118,10 @@
             // Cast
             Expression::Cast(_) => unimplemented!("casts not implemented"),
 
-<<<<<<< HEAD
             // Named
             Expression::NamedType(_) => unimplemented!(), // TODO not sure
-=======
             // LengthOf
             Expression::LengthOf(lengthof) => self.enforce_lengthof(cs, lengthof, span),
->>>>>>> a5f74195
 
             // Variables
             Expression::VariableRef(variable_ref) => self.evaluate_ref(variable_ref),
