--- conflicted
+++ resolved
@@ -16,15 +16,10 @@
 
 //! Enforces a conditional expression in a compiled Leo program.
 
-<<<<<<< HEAD
-use crate::{errors::ExpressionError, program::Program};
+use crate::program::Program;
 use leo_asg::Expression;
+use leo_errors::Result;
 use snarkvm_ir::{Instruction, QueryData, Value};
-=======
-use crate::{program::ConstrainedProgram, value::ConstrainedValue, GroupType};
-use leo_asg::Expression;
-use leo_errors::{CompilerError, Result, Span};
->>>>>>> 866066a8
 
 impl<'a> Program<'a> {
     /// Enforce ternary conditional expression
@@ -34,8 +29,7 @@
         conditional: &'a Expression<'a>,
         first: &'a Expression<'a>,
         second: &'a Expression<'a>,
-<<<<<<< HEAD
-    ) -> Result<Value, ExpressionError> {
+    ) -> Result<Value> {
         let conditional_value = self.enforce_expression(conditional)?;
 
         let first_value = self.enforce_expression(first)?;
@@ -49,31 +43,5 @@
         }));
 
         Ok(Value::Ref(out))
-=======
-        span: &Span,
-    ) -> Result<ConstrainedValue<'a, F, G>> {
-        let conditional_value = match self.enforce_expression(cs, conditional)? {
-            ConstrainedValue::Boolean(resolved) => resolved,
-            value => {
-                return Err(CompilerError::conditional_boolean_expression_fails_to_resolve_to_bool(value, span).into());
-            }
-        };
-
-        let first_value = self.enforce_expression(cs, first)?;
-
-        let second_value = self.enforce_expression(cs, second)?;
-
-        let unique_namespace = cs.ns(|| {
-            format!(
-                "select {} or {} {}:{}",
-                first_value, second_value, span.line_start, span.col_start
-            )
-        });
-
-        Ok(
-            ConstrainedValue::conditionally_select(unique_namespace, &conditional_value, &first_value, &second_value)
-                .map_err(|e| CompilerError::cannot_enforce_expression("conditional select", e, span))?,
-        )
->>>>>>> 866066a8
     }
 }