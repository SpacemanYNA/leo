--- conflicted
+++ resolved
@@ -16,12 +16,12 @@
 
 //! Enforces a relational `>=` operator in a resolved Leo program.
 
-<<<<<<< HEAD
-use crate::{errors::ExpressionError, Program};
+use crate::Program;
+use leo_errors::Result;
 use snarkvm_ir::{Instruction, QueryData, Value};
 
 impl<'a> Program<'a> {
-    pub fn evaluate_ge(&mut self, left: Value, right: Value) -> Result<Value, ExpressionError> {
+    pub fn evaluate_ge(&mut self, left: Value, right: Value) -> Result<Value> {
         let output = self.alloc();
         self.emit(Instruction::Ge(QueryData {
             destination: output,
@@ -29,32 +29,4 @@
         }));
         Ok(Value::Ref(output))
     }
-=======
-use crate::{value::ConstrainedValue, GroupType};
-use leo_errors::{CompilerError, Result, Span};
-
-use snarkvm_fields::PrimeField;
-use snarkvm_gadgets::traits::bits::ComparatorGadget;
-use snarkvm_r1cs::ConstraintSystem;
-
-pub fn evaluate_ge<'a, F: PrimeField, G: GroupType<F>, CS: ConstraintSystem<F>>(
-    cs: &mut CS,
-    left: ConstrainedValue<'a, F, G>,
-    right: ConstrainedValue<'a, F, G>,
-    span: &Span,
-) -> Result<ConstrainedValue<'a, F, G>> {
-    let unique_namespace = cs.ns(|| format!("evaluate {} >= {} {}:{}", left, right, span.line_start, span.col_start));
-    let constraint_result = match (left, right) {
-        (ConstrainedValue::Integer(num_1), ConstrainedValue::Integer(num_2)) => {
-            num_1.greater_than_or_equal(unique_namespace, &num_2)
-        }
-        (val_1, val_2) => {
-            return Err(CompilerError::incompatible_types(format!("{} >= {}", val_1, val_2), span).into());
-        }
-    };
-
-    let boolean = constraint_result.map_err(|_| CompilerError::cannot_evaluate_expression(">=", span))?;
-
-    Ok(ConstrainedValue::Boolean(boolean))
->>>>>>> 866066a8
 }