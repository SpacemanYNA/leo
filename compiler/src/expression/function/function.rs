--- conflicted
+++ resolved
@@ -44,13 +44,7 @@
             )
         };
 
-<<<<<<< HEAD
-        let return_value = self.enforce_function(&mut cs.ns(name_unique), &function, target, arguments)?;
-=======
-        let return_value = self
-            .enforce_function(&mut cs.ns(name_unique), function, target, arguments)
-            .map_err(|error| ExpressionError::from(Box::new(error)))?;
->>>>>>> bfc995be
+        let return_value = self.enforce_function(&mut cs.ns(name_unique), function, target, arguments)?;
 
         Ok(return_value)
     }
