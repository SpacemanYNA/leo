// Copyright (C) 2019-2021 Aleo Systems Inc.
// This file is part of the Leo library.

// The Leo library is free software: you can redistribute it and/or modify
// it under the terms of the GNU General Public License as published by
// the Free Software Foundation, either version 3 of the License, or
// (at your option) any later version.

// The Leo library is distributed in the hope that it will be useful,
// but WITHOUT ANY WARRANTY; without even the implied warranty of
// MERCHANTABILITY or FITNESS FOR A PARTICULAR PURPOSE. See the
// GNU General Public License for more details.

// You should have received a copy of the GNU General Public License
// along with the Leo library. If not, see <https://www.gnu.org/licenses/>.

<<<<<<< HEAD
use crate::{ArrayDimensions, Char, CharValue, GroupValue, IntegerType, Span as AstSpan};
use leo_input::{errors::InputParserError, expressions::{ArrayInitializerExpression, ArrayInlineExpression, Expression, StringExpression, TupleExpression}, types::{ArrayType, CharType, DataType, IntegerType as InputIntegerType, TupleType, Type}, values::{Address, AddressValue, BooleanValue, CharValue as InputCharValue, FieldValue, GroupValue as InputGroupValue, IntegerValue, NumberValue, Value}};
=======
use crate::{ArrayDimensions, Char, CharValue, GroupValue};
use leo_errors::Span as AstSpan;
use leo_input::{
    errors::InputParserError,
    expressions::{ArrayInitializerExpression, ArrayInlineExpression, Expression, StringExpression, TupleExpression},
    types::{ArrayType, CharType, DataType, IntegerType, TupleType, Type},
    values::{
        Address, AddressValue, BooleanValue, CharValue as InputCharValue, FieldValue, GroupValue as InputGroupValue,
        IntegerValue, NumberValue, Value,
    },
};
>>>>>>> 866066a8
use pest::Span;

use std::fmt;

#[derive(Clone, Debug, PartialEq, Eq)]
pub enum InputValue {
    Address(String),
    Boolean(bool),
    Char(CharValue),
    Field(String),
    Group(GroupValue),
    Integer(IntegerType, String),
    Array(Vec<InputValue>),
    Tuple(Vec<InputValue>),
}

impl InputValue {
    fn from_address(address: Address) -> Self {
        InputValue::Address(address.value)
    }

    fn from_address_value(value: AddressValue) -> Self {
        match value {
            AddressValue::Explicit(address) => Self::from_address(address.address),
            AddressValue::Implicit(address) => Self::from_address(address),
        }
    }

    fn from_boolean(boolean: BooleanValue) -> Result<Self, InputParserError> {
        let boolean = boolean.value.parse::<bool>()?;
        Ok(InputValue::Boolean(boolean))
    }

    fn from_char(input_character: InputCharValue) -> Result<Self, InputParserError> {
        let character = match input_character.value.inner()? {
            leo_input::values::Char::Scalar(scalar) => Char::Scalar(scalar),
            leo_input::values::Char::NonScalar(non_scalar) => Char::NonScalar(non_scalar),
        };

        let span = AstSpan::from(input_character.span);
        Ok(InputValue::Char(CharValue { character, span }))
    }

    fn from_number(integer_type: InputIntegerType, number: String) -> Self {
        InputValue::Integer(integer_type.into(), number)
    }

    fn from_group(group: InputGroupValue) -> Self {
        InputValue::Group(GroupValue::from(group))
    }

    fn from_field(field: FieldValue) -> Self {
        InputValue::Field(field.number.to_string())
    }

    fn from_implicit(data_type: DataType, implicit: NumberValue) -> Result<Self, InputParserError> {
        match data_type {
            DataType::Address(_) => Err(InputParserError::implicit_type(data_type, implicit)),
            DataType::Boolean(_) => Err(InputParserError::implicit_type(data_type, implicit)),
            DataType::Char(_) => Err(InputParserError::implicit_type(data_type, implicit)),
            DataType::Integer(integer_type) => Ok(InputValue::from_number(integer_type, implicit.to_string())),
            DataType::Group(_) => Err(InputParserError::implicit_group(implicit)),
            DataType::Field(_) => Ok(InputValue::Field(implicit.to_string())),
        }
    }

    fn from_value(data_type: DataType, value: Value) -> Result<Self, InputParserError> {
        match (data_type, value) {
            (DataType::Address(_), Value::Address(address)) => Ok(InputValue::from_address_value(address)),
            (DataType::Boolean(_), Value::Boolean(boolean)) => InputValue::from_boolean(boolean),
            (DataType::Char(_), Value::Char(character)) => InputValue::from_char(character),
            (DataType::Integer(integer_type), Value::Integer(integer)) => {
                match integer.clone() {
                    IntegerValue::Signed(signed) => {
                        if let InputIntegerType::Signed(inner) = integer_type.clone() {
                            let singed_type = signed.clone().type_;
                            if std::mem::discriminant(&inner) != std::mem::discriminant(&singed_type) {
                                return Err(InputParserError::integer_type_mismatch(
                                    integer_type,
                                    InputIntegerType::Signed(singed_type),
                                    integer.span(),
                                ));
                            }
                        }
                    }
                    IntegerValue::Unsigned(unsigned) => {
                        if let InputIntegerType::Unsigned(inner) = integer_type.clone() {
                            let unsinged_type = unsigned.clone().type_;
                            if std::mem::discriminant(&inner) != std::mem::discriminant(&unsinged_type) {
                                return Err(InputParserError::integer_type_mismatch(
                                    integer_type,
                                    InputIntegerType::Unsigned(unsinged_type),
                                    integer.span(),
                                ));
                            }
                        }
                    }
                }
                Ok(InputValue::from_number(integer_type, integer.to_string()))
            }
            (DataType::Group(_), Value::Group(group)) => Ok(InputValue::from_group(group)),
            (DataType::Field(_), Value::Field(field)) => Ok(InputValue::from_field(field)),
            (data_type, Value::Implicit(implicit)) => InputValue::from_implicit(data_type, implicit),
            (data_type, value) => Err(InputParserError::data_type_mismatch(data_type, value)),
        }
    }

    pub(crate) fn from_expression(type_: Type, expression: Expression) -> Result<Self, InputParserError> {
        match (type_, expression) {
            (Type::Basic(data_type), Expression::Value(value)) => InputValue::from_value(data_type, value),
            (Type::Array(array_type), Expression::ArrayInline(inline)) => {
                InputValue::from_array_inline(array_type, inline)
            }
            (Type::Array(array_type), Expression::ArrayInitializer(initializer)) => {
                InputValue::from_array_initializer(array_type, initializer)
            }
            (Type::Array(array_type), Expression::StringExpression(string)) => {
                InputValue::from_string(array_type, string)
            }
            (Type::Tuple(tuple_type), Expression::Tuple(tuple)) => InputValue::from_tuple(tuple_type, tuple),
            (type_, expression) => Err(InputParserError::expression_type_mismatch(type_, expression)),
        }
    }

    ///
    /// Returns a new `InputValue` from the given `ArrayType` and `StringExpression`.
    ///
    pub(crate) fn from_string(mut array_type: ArrayType, string: StringExpression) -> Result<Self, InputParserError> {
        // Create a new `ArrayDimensions` type from the input array_type dimensions.
        let array_dimensions_type = ArrayDimensions::from(array_type.dimensions.clone());
        assert!(matches!(*array_type.type_, Type::Basic(DataType::Char(CharType {}))));

        // Convert the array dimensions to usize.
        let array_dimensions = parse_array_dimensions(array_dimensions_type, &array_type.span)?;

        // Return an error if the outer array dimension does not equal the number of array elements.
        if array_dimensions[0] != string.chars.len() {
            return Err(InputParserError::invalid_string_length(
                array_dimensions[0],
                string.chars.len(),
                &string.span,
            ));
        }

        array_type.dimensions = array_type.dimensions.next_dimension();

        let inner_array_type = if array_dimensions.len() == 1 {
            // This is a single array
            *array_type.type_
        } else {
            // This is a multi-dimensional array
            return Err(InputParserError::invalid_string_dimensions(&array_type.span));
        };

        let mut elements = Vec::with_capacity(string.chars.len());
        for character in string.chars.into_iter() {
            let element = InputValue::from_expression(
                inner_array_type.clone(),
                Expression::Value(Value::Char(InputCharValue {
                    value: character.clone(),
                    span: character.span().clone(),
                })),
            )?;

            elements.push(element)
        }

        Ok(InputValue::Array(elements))
    }

    ///
    /// Returns a new `InputValue` from the given `ArrayType` and `ArrayInlineExpression`.
    ///
    pub(crate) fn from_array_inline(
        mut array_type: ArrayType,
        inline: ArrayInlineExpression,
    ) -> Result<Self, InputParserError> {
        // Create a new `ArrayDimensions` type from the input array_type dimensions.
        let array_dimensions_type = ArrayDimensions::from(array_type.dimensions.clone());

        // Convert the array dimensions to usize.
        let array_dimensions = parse_array_dimensions(array_dimensions_type, &array_type.span)?;

        // Return an error if the outer array dimension does not equal the number of array elements.
        if array_dimensions[0] != inline.expressions.len() {
            return Err(InputParserError::array_inline_length(array_dimensions[0], inline));
        }

        array_type.dimensions = array_type.dimensions.next_dimension();

        let inner_array_type = if array_dimensions.len() == 1 {
            // This is a single array
            *array_type.type_
        } else {
            // This is a multi-dimensional array
            Type::Array(array_type)
        };

        let mut elements = Vec::with_capacity(inline.expressions.len());
        for expression in inline.expressions.into_iter() {
            let element = InputValue::from_expression(inner_array_type.clone(), expression)?;

            elements.push(element)
        }

        Ok(InputValue::Array(elements))
    }

    pub(crate) fn from_array_initializer(
        array_type: ArrayType,
        initializer: ArrayInitializerExpression,
    ) -> Result<Self, InputParserError> {
        let array_dimensions_type = ArrayDimensions::from(initializer.dimensions.clone());
        let array_dimensions = parse_array_dimensions(array_dimensions_type, &array_type.span)?;

        if array_dimensions.len() > 1 {
            // The expression is an array initializer with tuple syntax
            Self::from_array_initializer_tuple(array_type, initializer, array_dimensions)
        } else {
            // The expression is an array initializer with nested syntax
            Self::from_array_initializer_nested(array_type, initializer, array_dimensions)
        }
    }

    pub(crate) fn from_array_initializer_tuple(
        array_type: ArrayType,
        initializer: ArrayInitializerExpression,
        initializer_dimensions: Vec<usize>,
    ) -> Result<Self, InputParserError> {
        let (array_dimensions, array_element_type) = fetch_nested_array_type_dimensions(array_type.clone(), vec![])?;

        // Return an error if the dimensions of the array are incorrect.
        if array_dimensions.ne(&initializer_dimensions) {
            return Err(InputParserError::array_init_length(
                array_dimensions,
                initializer_dimensions,
                &initializer.span,
            ));
        }

        let value = InputValue::from_expression(array_element_type, *initializer.expression.clone())?;
        let mut elements = vec![];

        // Build the elements of the array using the `vec!` macro
        for (i, dimension) in initializer_dimensions.into_iter().rev().enumerate() {
            if i == 0 {
                elements = vec![value.clone(); dimension];
            } else {
                let element = InputValue::Array(elements.clone());

                elements = vec![element; dimension];
            }
        }

        Ok(InputValue::Array(elements))
    }

    pub(crate) fn from_array_initializer_nested(
        mut array_type: ArrayType,
        initializer: ArrayInitializerExpression,
        initializer_dimensions: Vec<usize>,
    ) -> Result<Self, InputParserError> {
        // Create a new `ArrayDimensions` type from the input array_type dimensions.
        let array_dimensions_type = ArrayDimensions::from(array_type.dimensions.clone());

        // Convert the array dimensions to usize.
        let array_dimensions = parse_array_dimensions(array_dimensions_type, &array_type.span)?;

        let current_array_dimension = array_dimensions[0];
        let current_initializer_dimension = initializer_dimensions[0];

        // Return an error if the outer array dimension does not equal the number of array elements.
        if current_array_dimension.ne(&current_initializer_dimension) {
            return Err(InputParserError::array_init_length(
                array_dimensions,
                initializer_dimensions,
                &initializer.span,
            ));
        }

        array_type.dimensions = array_type.dimensions.next_dimension();

        let inner_array_type = if array_dimensions.len() == 1 {
            // This is the innermost dimension
            *array_type.type_
        } else {
            // This is an outer dimension of a multi-dimensional array
            Type::Array(array_type)
        };

        // Evaluate the array initializer
        let element = InputValue::from_expression(inner_array_type.clone(), *initializer.expression)?;
        let elements = vec![element; current_initializer_dimension];

        Ok(InputValue::Array(elements))
    }

    pub(crate) fn from_tuple(tuple_type: TupleType, tuple: TupleExpression) -> Result<Self, InputParserError> {
        let num_types = tuple_type.types_.len();
        let num_values = tuple.expressions.len();

        if num_types != num_values {
            return Err(InputParserError::tuple_length(num_types, num_values, &tuple_type.span));
        }

        let mut values = Vec::with_capacity(tuple_type.types_.len());
        for (type_, value) in tuple_type.types_.into_iter().zip(tuple.expressions.into_iter()) {
            let value = InputValue::from_expression(type_, value)?;

            values.push(value)
        }

        Ok(InputValue::Tuple(values))
    }
}

///
/// Returns a new vector of usize values from an [`ArrayDimensions`] type.
///
/// Attempts to parse each dimension in the array from a `String` to a `usize` value. If parsing
/// is successful, the `usize` value is appended to the return vector. If parsing fails, an error
/// is returned.
///
fn parse_array_dimensions(array_dimensions_type: ArrayDimensions, span: &Span) -> Result<Vec<usize>, InputParserError> {
    // Convert the array dimensions to usize.
    let mut array_dimensions = Vec::with_capacity(array_dimensions_type.0.len());

    for dimension in array_dimensions_type.0 {
        // Convert the dimension to a string.
        let dimension_string = dimension.to_string();

        // Convert the string to usize.
        let dimension_usize = match dimension_string.parse::<usize>() {
            Ok(dimension_usize) => dimension_usize,
            Err(_) => return Err(InputParserError::array_index(dimension_string, span)),
        };

        // Collect dimension usize values.
        array_dimensions.push(dimension_usize);
    }

    Ok(array_dimensions)
}

///
/// Recursively fetch all dimensions from the array type.
///
fn fetch_nested_array_type_dimensions(
    array_type: ArrayType,
    mut array_dimensions: Vec<usize>,
) -> Result<(Vec<usize>, Type), InputParserError> {
    // Create a new `ArrayDimensions` type from the input array_type dimensions.
    let array_dimensions_type = ArrayDimensions::from(array_type.dimensions.clone());

    // Convert the array dimensions to usize.
    let mut current_dimension = parse_array_dimensions(array_dimensions_type, &array_type.span)?;

    array_dimensions.append(&mut current_dimension);

    match *array_type.type_ {
        Type::Array(next_array_type) => fetch_nested_array_type_dimensions(next_array_type, array_dimensions),
        type_ => Ok((array_dimensions, type_)),
    }
}

impl fmt::Display for InputValue {
    fn fmt(&self, f: &mut fmt::Formatter) -> fmt::Result {
        match self {
            InputValue::Address(ref address) => write!(f, "{}", address),
            InputValue::Boolean(ref boolean) => write!(f, "{}", boolean),
            InputValue::Char(ref character) => write!(f, "{}", character),
            InputValue::Group(ref group) => write!(f, "{}", group),
            InputValue::Field(ref field) => write!(f, "{}", field),
            InputValue::Integer(ref type_, ref number) => write!(f, "{}{:?}", number, type_),
            InputValue::Array(ref array) => {
                let values = array.iter().map(|x| x.to_string()).collect::<Vec<_>>().join(", ");

                write!(f, "array [{}]", values)
            }
            InputValue::Tuple(ref tuple) => {
                let values = tuple.iter().map(|x| x.to_string()).collect::<Vec<_>>().join(", ");

                write!(f, "({})", values)
            }
        }
    }
}<|MERGE_RESOLUTION|>--- conflicted
+++ resolved
@@ -14,22 +14,17 @@
 // You should have received a copy of the GNU General Public License
 // along with the Leo library. If not, see <https://www.gnu.org/licenses/>.
 
-<<<<<<< HEAD
-use crate::{ArrayDimensions, Char, CharValue, GroupValue, IntegerType, Span as AstSpan};
-use leo_input::{errors::InputParserError, expressions::{ArrayInitializerExpression, ArrayInlineExpression, Expression, StringExpression, TupleExpression}, types::{ArrayType, CharType, DataType, IntegerType as InputIntegerType, TupleType, Type}, values::{Address, AddressValue, BooleanValue, CharValue as InputCharValue, FieldValue, GroupValue as InputGroupValue, IntegerValue, NumberValue, Value}};
-=======
-use crate::{ArrayDimensions, Char, CharValue, GroupValue};
+use crate::{ArrayDimensions, Char, CharValue, GroupValue, IntegerType};
 use leo_errors::Span as AstSpan;
 use leo_input::{
     errors::InputParserError,
     expressions::{ArrayInitializerExpression, ArrayInlineExpression, Expression, StringExpression, TupleExpression},
-    types::{ArrayType, CharType, DataType, IntegerType, TupleType, Type},
+    types::{ArrayType, CharType, DataType, IntegerType as InputIntegerType, TupleType, Type},
     values::{
         Address, AddressValue, BooleanValue, CharValue as InputCharValue, FieldValue, GroupValue as InputGroupValue,
         IntegerValue, NumberValue, Value,
     },
 };
->>>>>>> 866066a8
 use pest::Span;
 
 use std::fmt;
